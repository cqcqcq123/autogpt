from forge.sdk import (
    Agent,
    AgentDB,
    ForgeLogger,
    Step,
    StepRequestBody,
    Task,
    TaskRequestBody,
<<<<<<< HEAD
    Workspace,
    PromptEngine,
    chat_completion_request,
    ChromaMemStore
)
import json
=======
    Workspace,    
    PromptEngine,	
    chat_completion_request,	
    ChromaMemStore	
)
import json	
>>>>>>> 2f79caa6
import pprint

LOG = ForgeLogger(__name__)

debug = False

class ForgeAgent(Agent):
    """
    The goal of the Forge is to take care of the boilerplate code, so you can focus on
    agent design.

    There is a great paper surveying the agent landscape: https://arxiv.org/abs/2308.11432
    Which I would highly recommend reading as it will help you understand the possabilities.

    Here is a summary of the key components of an agent:

    Anatomy of an agent:
         - Profile
         - Memory
         - Planning
         - Action

    Profile:

    Agents typically perform a task by assuming specific roles. For example, a teacher,
    a coder, a planner etc. In using the profile in the llm prompt it has been shown to
    improve the quality of the output. https://arxiv.org/abs/2305.14688

    Additionally, based on the profile selected, the agent could be configured to use a
    different llm. The possibilities are endless and the profile can be selected
    dynamically based on the task at hand.

    Memory:

    Memory is critical for the agent to accumulate experiences, self-evolve, and behave
    in a more consistent, reasonable, and effective manner. There are many approaches to
    memory. However, some thoughts: there is long term and short term or working memory.
    You may want different approaches for each. There has also been work exploring the
    idea of memory reflection, which is the ability to assess its memories and re-evaluate
    them. For example, condensing short term memories into long term memories.

    Planning:

    When humans face a complex task, they first break it down into simple subtasks and then
    solve each subtask one by one. The planning module empowers LLM-based agents with the ability
    to think and plan for solving complex tasks, which makes the agent more comprehensive,
    powerful, and reliable. The two key methods to consider are: Planning with feedback and planning
    without feedback.

    Action:

    Actions translate the agent's decisions into specific outcomes. For example, if the agent
    decides to write a file, the action would be to write the file. There are many approaches you
    could implement actions.

    The Forge has a basic module for each of these areas. However, you are free to implement your own.
    This is just a starting point.
    """

    def __init__(self, database: AgentDB, workspace: Workspace):
        """
        The database is used to store tasks, steps and artifact metadata. The workspace is used to
        store artifacts. The workspace is a directory on the file system.

        Feel free to create subclasses of the database and workspace to implement your own storage
        """
        super().__init__(database, workspace)
        self.memstore = ChromaMemStore("agbenchmark_config/workspace/memory")

    async def create_task(self, task_request: TaskRequestBody) -> Task:
        """
        The agent protocol, which is the core of the Forge, works by creating a task and then
        executing steps for that task. This method is called when the agent is asked to create
        a task.

        We are hooking into function to add a custom log message. Though you can do anything you
        want here.
        """
        task = await super().create_task(task_request)
        LOG.info(
            f"📦 Task created: {task.task_id} input: {task.input[:40]}{'...' if len(task.input) > 40 else ''}"
        )
        return task

    async def execute_step(self, task_id: str, step_request: StepRequestBody) -> Step:
        """
        For a tutorial on how to add your own logic please see the offical tutorial series:
        https://aiedge.medium.com/autogpt-forge-e3de53cc58ec

        The agent protocol, which is the core of the Forge, works by creating a task and then
        executing steps for that task. This method is called when the agent is asked to execute
        a step.

        The task that is created contains an input string, for the benchmarks this is the task
        the agent has been asked to solve and additional input, which is a dictionary and
        could contain anything.

        If you want to get the task use:

        ```
        task = await self.db.get_task(task_id)
        ```

        The step request body is essentially the same as the task request and contains an input
        string, for the benchmarks this is the task the agent has been asked to solve and
        additional input, which is a dictionary and could contain anything.

        You need to implement logic that will take in this step input and output the completed step
        as a step object. You can do everything in a single step or you can break it down into
        multiple steps. Returning a request to continue in the step output, the user can then decide
        if they want the agent to continue or not.
        """
        # Firstly we get the task this step is for so we can access the task input
        task = await self.db.get_task(task_id)
        step_request.input = task.input
        LOG.debug(f"Running Step for Task { task.task_id }")

        messages = None
        try:
            messages = await self.db.get_chat_history(task_id)
            if debug:
                LOG.info(f"Previous Messages {messages}")
        except Exception as e:
            LOG.error(f"Unable to get chat history: {e}")
        
        actions = None
        try:
            actions = await self.db.get_action_history(task_id)
            if debug:
                LOG.debug(f"Previous actions FOUND!!!{actions}")
        except Exception as e:
            LOG.error(f"Unable to get actions history: {e}")

        prompt_engine = PromptEngine("gpt-3.5-turbo")

        if not messages:
            # Initialize the PromptEngine with the "gpt-3.5-turbo" model

            # Load the system and task prompts
            system_prompt = prompt_engine.load_prompt("system-format")

            # Initialize the messages list with the system prompt
            messages = [
                {"role": "system", "content": system_prompt},
            ]
            # Define the task parameters
            task_kwargs = {
                "task": task.input,
                "abilities": self.abilities.list_abilities_for_prompt(),
                "expert": "agent",
            }
            if actions:
                task_kwargs['previous_actions'] = actions

            # Load the task prompt with the defined task parameters
            task_prompt = prompt_engine.load_prompt("task-step", **task_kwargs)
            if debug:
                LOG.debug(f"TASK PROMPT:\n\n{task_prompt}")
            # Append the task prompt to the messages list
            messages.append({"role": "user", "content": task_prompt})
            msgs = await self.db.add_chat_history(task_id, messages)
            if debug:
                LOG.info(f"\t self.db.add_chat_history:  { msgs } ")

        else:
            # Define the task parameters
            task_kwargs = {
                "task": task.input,
                "abilities": self.abilities.list_abilities_for_prompt(),
            }

            if actions:
                task_kwargs['previous_actions'] = actions
            # Load the task prompt with the defined task parameters
            task_prompt = prompt_engine.load_prompt("task-step", **task_kwargs)
            if debug:
                LOG.debug(f"TASK PROMPT:\n\n{task_prompt}")
            messages.append({"role": "user", "content": task_prompt})
            msg = await self.db.add_chat_message(task_id, "user", task.input)

        # Define the parameters for the chat completion request
        # while True:
        try:
            chat_completion_kwargs = {
                "messages": messages,
                "model": "gpt-3.5-turbo",
            }

            # Make the chat completion request and parse the response
            if debug:
                LOG.info(pprint.pformat("Prompt being sent to gpt-3.5"))
                LOG.info(pprint.pformat(chat_completion_kwargs))
            chat_response = await chat_completion_request(**chat_completion_kwargs)
            if debug:
                LOG.info(pprint.pformat("response from gpt-3.5"))
                LOG.info(pprint.pformat(chat_response))
            answer = json.loads(chat_response["choices"][0]["message"]["content"])


            # Log the answer for debugging purposes
            if debug:
                LOG.info(pprint.pformat(answer))

        except json.JSONDecodeError as e:
            # Handle JSON decoding errors
            LOG.error(f"Unable to decode chat response: {chat_response}")
        except Exception as e:
            # Handle other exceptions
            LOG.error(f"Unable to generate chat response: {e}")
        
        if answer.get('ability', {}).get('name', '') == 'finish':
            LOG.info(f"Chat thinks the task is complete.  Returning")
            # Set the step output to the "speak" part of the answer
            step = await self.db.create_step(
                task_id=task_id, 
                input=step_request, 
                is_last=True,
            )
            step.name = 'finish'

            # Log the message
            if debug:
                LOG.info(f"\t✅ Final Step completed: {step.step_id} input: {task.input[:19]}")
            step.output = answer["thoughts"]["speak"]
            # msg = await self.db.add_chat_message(task_id, "assistant", answer["thoughts"]["speak"])
            # self.db.update_step(task_id=tas)
            # Return the completed step
            return step
        if debug:
            LOG.debug(f" Requested Ability: {answer.get('ability', {}).get('name', '') }")
        if answer.get('ability', {}).get('name', '') in self.abilities.list_abilities():
            try:
                # Extract the ability from the answer
                ability = answer["ability"]
                if debug:
                    LOG.info(f"Chat Engine is suggesting to do the following action: { ability['name']} with paratmers { ability['args']}")
                    
                step = await self.db.create_step(
                    task_id=task_id, input=step_request,                    
                )
                step.output = answer["thoughts"]["speak"]
                step.input = task.input
                step.name = ability['name']
                
                # Run the ability and get the output
                # We don't actually use the output in this example
                if debug:
                    LOG.info(pprint.pformat(f"Running ability {ability['name']} with args { ability['args']}"))
                # if ability['name'] == "finish":
                #     self.db.update_step(task_id=task_id, step_id=step.step_id, status=)
                output = await self.abilities.run_ability(
                    task_id, ability["name"], **ability["args"]
                )
                action = await self.db.create_action( task_id,
                                                      ability["name"], 
                                                      ability["args"], 
                                                      output=f"{output}")
                LOG.info(f"\t✅ Created Action { action.action_id} for step {step.step_id } under task {task.task_id}")
                
                if debug:
                    LOG.debug(f"Output of task: { output } ")
                step.name = ability["name"]
                step.input = task.input
                step.output = f"{output}"

                # Log the message
                if debug:
                    LOG.info(f"\t✅ Intermediate Step completed: {step.step_id} input: {step.input[:19]}")
                return step
            except Exception as e:
                # Handle any exceptions
                LOG.error(f"Unable to run ability: {e}")
                step = await self.db.create_step(
                    task_id=task_id, input=step_request
                )
                step.output = "Asked for bad action"
                action = await self.db.create_action( task_id,
                                                      ability["name"], 
                                                      ability["args"], 
                                                      output=f"{ e }")
                LOG.info(f"\t✅ Created Action { action.action_id} for step {step.step_id } under task {task.task_id}")
                
                return step
        LOG.error(f"asking for an action that didn't exist {answer.get('ability', {}).get('name', '')}.  Lets return and try this again")
        step = await self.db.create_step(
                    task_id=task_id, input=step_request,
                )
        step.output = "Asked for bad action"
        step.input = task.input
        step.name = "error"
        return step
       <|MERGE_RESOLUTION|>--- conflicted
+++ resolved
@@ -6,21 +6,12 @@
     StepRequestBody,
     Task,
     TaskRequestBody,
-<<<<<<< HEAD
-    Workspace,
-    PromptEngine,
-    chat_completion_request,
-    ChromaMemStore
-)
-import json
-=======
     Workspace,    
     PromptEngine,	
     chat_completion_request,	
     ChromaMemStore	
 )
 import json	
->>>>>>> 2f79caa6
 import pprint
 
 LOG = ForgeLogger(__name__)
