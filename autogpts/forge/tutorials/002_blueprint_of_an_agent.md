--- conflicted
+++ resolved
@@ -94,11 +94,6 @@
 ## AutoGPT Forge: A Peek Inside the LLM Agent Template
 
 Now we understand the architecture of an agent lets look inside the Forge. It’s a well-organized template, meticulously architected to cater to the needs of agent developers.
-<<<<<<< HEAD
-
-![The Github repository](../../../docs/content/imgs/quickstart/t2_04.png)
-=======
->>>>>>> b4588f64
 
 #### Forge’s Project Structure: A Bird’s-Eye View
 ![t2_diagram.png](..%2F..%2F..%2Fdocs%2Fcontent%2Fimgs%2Fquickstart%2Ft2_diagram.png)
