--- conflicted
+++ resolved
@@ -78,19 +78,11 @@
     )
 
     # Model configuration
-<<<<<<< HEAD
     fast_llm: ModelName = UserConfigurable(
-        default=OpenAIModelName.GPT3_v4,
-        from_env="FAST_LLM",
-    )
-    smart_llm: ModelName = UserConfigurable(
-=======
-    fast_llm: OpenAIModelName = UserConfigurable(
         default=OpenAIModelName.GPT3,
         from_env="FAST_LLM",
     )
-    smart_llm: OpenAIModelName = UserConfigurable(
->>>>>>> 6ff02677
+    smart_llm: ModelName = UserConfigurable(
         default=OpenAIModelName.GPT4_TURBO,
         from_env="SMART_LLM",
     )
