--- conflicted
+++ resolved
@@ -23,11 +23,7 @@
     OpenAIModelName,
 )
 from autogpt.file_storage import FileStorageBackendName
-<<<<<<< HEAD
-=======
 from autogpt.logs.config import LoggingConfig
-from autogpt.plugins.plugins_config import PluginsConfig
->>>>>>> 898317c1
 from autogpt.speech import TTSConfig
 
 logger = logging.getLogger(__name__)
