from __future__ import annotations

import inspect
import logging
from datetime import datetime
from typing import TYPE_CHECKING, Optional

import sentry_sdk
<<<<<<< HEAD
from forge.agent.protocols import (
    AfterExecute,
    AfterParse,
    CommandProvider,
    DirectiveProvider,
    MessageProvider,
=======
from pydantic import Field

from autogpt.commands.execute_code import CodeExecutorComponent
from autogpt.commands.git_operations import GitOperationsComponent
from autogpt.commands.image_gen import ImageGeneratorComponent
from autogpt.commands.system import SystemComponent
from autogpt.commands.user_interaction import UserInteractionComponent
from autogpt.commands.web_search import WebSearchComponent
from autogpt.commands.web_selenium import WebSeleniumComponent
from autogpt.components.event_history import EventHistoryComponent
from autogpt.core.configuration import Configurable
from autogpt.core.prompting import ChatPrompt
from autogpt.core.resource.model_providers import (
    AssistantFunctionCall,
    ChatMessage,
    ChatModelProvider,
    ChatModelResponse,
)
from autogpt.core.runner.client_lib.logging.helpers import dump_prompt
from autogpt.file_storage.base import FileStorage
from autogpt.llm.providers.openai import function_specs_from_commands
from autogpt.logs.log_cycle import (
    CURRENT_CONTEXT_FILE_NAME,
    NEXT_ACTION_FILE_NAME,
    USER_INPUT_FILE_NAME,
    LogCycleHandler,
>>>>>>> 9bac6f4c
)
from forge.command import Command, CommandOutput
from forge.components.code_executor import CodeExecutorComponent
from forge.components.context import ContextComponent
from forge.components.event_history import (
    ActionErrorResult,
    ActionInterruptedByHuman,
    ActionResult,
    ActionSuccessResult,
    EventHistoryComponent,
)
from forge.components.event_history.action_history import EpisodicActionHistory
from forge.components.file_manager import FileManagerComponent
from forge.components.git_operations import GitOperationsComponent
from forge.components.image_gen import ImageGeneratorComponent
from forge.components.system import SystemComponent
from forge.components.user_interaction import UserInteractionComponent
from forge.components.watchdog import WatchdogComponent
from forge.components.web_search import WebSearchComponent
from forge.components.web_selenium import WebSeleniumComponent
from forge.config.schema import Configurable
from forge.file_storage.base import FileStorage
from forge.logging.log_cycle import (
    CURRENT_CONTEXT_FILE_NAME,
    NEXT_ACTION_FILE_NAME,
    USER_INPUT_FILE_NAME,
    LogCycleHandler,
)
from forge.utils.exceptions import (
    AgentException,
    AgentTerminated,
    CommandExecutionError,
    UnknownCommandError,
)
from pydantic import Field

from autogpt.agents.prompt_strategies.one_shot import (
    OneShotAgentActionProposal,
    OneShotAgentPromptStrategy,
)
from autogpt.core.prompting import ChatPrompt
from autogpt.core.resource.model_providers import (
    AssistantChatMessage,
    AssistantFunctionCall,
    ChatMessage,
    ChatModelProvider,
    ChatModelResponse,
)
from autogpt.core.runner.client_lib.logging.helpers import dump_prompt
from autogpt.llm.providers.openai import get_openai_command_specs

from .base import BaseAgent, BaseAgentConfiguration, BaseAgentSettings

if TYPE_CHECKING:
    from forge.config import Config

logger = logging.getLogger(__name__)


class AgentConfiguration(BaseAgentConfiguration):
    pass


class AgentSettings(BaseAgentSettings):
    config: AgentConfiguration = Field(default_factory=AgentConfiguration)

    history: EpisodicActionHistory[OneShotAgentActionProposal] = Field(
        default_factory=EpisodicActionHistory[OneShotAgentActionProposal]
    )
    """(STATE) The action history of the agent."""


class Agent(BaseAgent, Configurable[AgentSettings]):
    default_settings: AgentSettings = AgentSettings(
        name="Agent",
        description=__doc__ if __doc__ else "",
    )

    def __init__(
        self,
        settings: AgentSettings,
        llm_provider: ChatModelProvider,
        file_storage: FileStorage,
        legacy_config: Config,
    ):
        super().__init__(settings)

        self.llm_provider = llm_provider
        self.ai_profile = settings.ai_profile
        self.directives = settings.directives
        prompt_config = OneShotAgentPromptStrategy.default_configuration.copy(deep=True)
        prompt_config.use_functions_api = (
            settings.config.use_functions_api
            # Anthropic currently doesn't support tools + prefilling :(
            and self.llm.provider_name != "anthropic"
        )
        self.prompt_strategy = OneShotAgentPromptStrategy(prompt_config, logger)
        self.commands: list[Command] = []

        # Components
        self.system = SystemComponent(legacy_config, settings.ai_profile)
        self.history = EventHistoryComponent(
            settings.history,
            self.send_token_limit,
            lambda x: self.llm_provider.count_tokens(x, self.llm.name),
            legacy_config,
            llm_provider,
        )
        self.user_interaction = UserInteractionComponent(legacy_config)
        self.file_manager = FileManagerComponent(settings, file_storage)
        self.code_executor = CodeExecutorComponent(
            self.file_manager.workspace,
            settings,
            legacy_config,
        )
        self.git_ops = GitOperationsComponent(legacy_config)
        self.image_gen = ImageGeneratorComponent(
            self.file_manager.workspace, legacy_config
        )
        self.web_search = WebSearchComponent(legacy_config)
        self.web_selenium = WebSeleniumComponent(legacy_config, llm_provider, self.llm)
        self.context = ContextComponent(self.file_manager.workspace)
        self.watchdog = WatchdogComponent(settings.config, settings.history)

        self.created_at = datetime.now().strftime("%Y%m%d_%H%M%S")
        """Timestamp the agent was created; only used for structured debug logging."""

        self.log_cycle_handler = LogCycleHandler()
        """LogCycleHandler for structured debug logging."""

        self.event_history = settings.history
        self.legacy_config = legacy_config

    async def propose_action(self) -> OneShotAgentActionProposal:
        """Proposes the next action to execute, based on the task and current state.

        Returns:
            The command name and arguments, if any, and the agent's thoughts.
        """
        self.reset_trace()

        # Get directives
        resources = await self.run_pipeline(DirectiveProvider.get_resources)
        constraints = await self.run_pipeline(DirectiveProvider.get_constraints)
        best_practices = await self.run_pipeline(DirectiveProvider.get_best_practices)

        directives = self.state.directives.copy(deep=True)
        directives.resources += resources
        directives.constraints += constraints
        directives.best_practices += best_practices

        # Get commands
        self.commands = await self.run_pipeline(CommandProvider.get_commands)
        self._remove_disabled_commands()

        # Get messages
        messages = await self.run_pipeline(MessageProvider.get_messages)

        prompt: ChatPrompt = self.prompt_strategy.build_prompt(
            messages=messages,
            task=self.state.task,
            ai_profile=self.state.ai_profile,
            ai_directives=directives,
            commands=function_specs_from_commands(self.commands),
            include_os_info=self.legacy_config.execute_local_commands,
        )

        self.log_cycle_handler.log_count_within_cycle = 0
        self.log_cycle_handler.log_cycle(
            self.state.ai_profile.ai_name,
            self.created_at,
            self.config.cycle_count,
            prompt.raw(),
            CURRENT_CONTEXT_FILE_NAME,
        )

        logger.debug(f"Executing prompt:\n{dump_prompt(prompt)}")
        output = await self.complete_and_parse(prompt)
        self.config.cycle_count += 1

        return output

    async def complete_and_parse(
        self, prompt: ChatPrompt, exception: Optional[Exception] = None
    ) -> OneShotAgentActionProposal:
        if exception:
            prompt.messages.append(ChatMessage.system(f"Error: {exception}"))

        response: ChatModelResponse[
            OneShotAgentActionProposal
        ] = await self.llm_provider.create_chat_completion(
            prompt.messages,
            model_name=self.llm.name,
            completion_parser=self.prompt_strategy.parse_response_content,
            functions=prompt.functions,
            prefill_response=prompt.prefill_response,
        )
        result = response.parsed_result

        self.log_cycle_handler.log_cycle(
            self.state.ai_profile.ai_name,
            self.created_at,
            self.config.cycle_count,
            result.thoughts.dict(),
            NEXT_ACTION_FILE_NAME,
        )

        await self.run_pipeline(AfterParse.after_parse, result)

        return result

    async def execute(
        self,
        proposal: OneShotAgentActionProposal,
        user_feedback: str = "",
    ) -> ActionResult:
        tool = proposal.use_tool

        # Get commands
        self.commands = await self.run_pipeline(CommandProvider.get_commands)
        self._remove_disabled_commands()

        try:
            return_value = await self._execute_tool(tool)

            result = ActionSuccessResult(outputs=return_value)
        except AgentTerminated:
            raise
        except AgentException as e:
            result = ActionErrorResult.from_exception(e)
            logger.warning(f"{tool} raised an error: {e}")
            sentry_sdk.capture_exception(e)

        result_tlength = self.llm_provider.count_tokens(str(result), self.llm.name)
        if result_tlength > self.send_token_limit // 3:
            result = ActionErrorResult(
                reason=f"Command {tool.name} returned too much output. "
                "Do not execute this command again with the same arguments."
            )

        await self.run_pipeline(AfterExecute.after_execute, result)

        logger.debug("\n".join(self.trace))

        return result

    async def do_not_execute(
        self, denied_proposal: OneShotAgentActionProposal, user_feedback: str
    ) -> ActionResult:
        result = ActionInterruptedByHuman(feedback=user_feedback)
        self.log_cycle_handler.log_cycle(
            self.state.ai_profile.ai_name,
            self.created_at,
            self.config.cycle_count,
            user_feedback,
            USER_INPUT_FILE_NAME,
        )

        await self.run_pipeline(AfterExecute.after_execute, result)

        logger.debug("\n".join(self.trace))

        return result

    async def _execute_tool(self, tool_call: AssistantFunctionCall) -> CommandOutput:
        """Execute the command and return the result

        Args:
            tool_call (AssistantFunctionCall): The tool call to execute

        Returns:
            str: The execution result
        """
        # Execute a native command with the same name or alias, if it exists
        command = self._get_command(tool_call.name)
        try:
            result = command(**tool_call.arguments)
            if inspect.isawaitable(result):
                return await result
            return result
        except AgentException:
            raise
        except Exception as e:
            raise CommandExecutionError(str(e))

    def _get_command(self, command_name: str) -> Command:
        for command in reversed(self.commands):
            if command_name in command.names:
                return command

        raise UnknownCommandError(
            f"Cannot execute command '{command_name}': unknown command."
        )

    def _remove_disabled_commands(self) -> None:
        self.commands = [
            command
            for command in self.commands
            if not any(
                name in self.legacy_config.disabled_commands for name in command.names
            )
        ]

    def find_obscured_commands(self) -> list[Command]:
        seen_names = set()
        obscured_commands = []
        for command in reversed(self.commands):
            # If all of the command's names have been seen, it's obscured
            if seen_names.issuperset(command.names):
                obscured_commands.append(command)
            else:
                seen_names.update(command.names)
        return list(reversed(obscured_commands))<|MERGE_RESOLUTION|>--- conflicted
+++ resolved
@@ -6,14 +6,6 @@
 from typing import TYPE_CHECKING, Optional
 
 import sentry_sdk
-<<<<<<< HEAD
-from forge.agent.protocols import (
-    AfterExecute,
-    AfterParse,
-    CommandProvider,
-    DirectiveProvider,
-    MessageProvider,
-=======
 from pydantic import Field
 
 from autogpt.commands.execute_code import CodeExecutorComponent
@@ -40,12 +32,8 @@
     NEXT_ACTION_FILE_NAME,
     USER_INPUT_FILE_NAME,
     LogCycleHandler,
->>>>>>> 9bac6f4c
-)
-from forge.command import Command, CommandOutput
-from forge.components.code_executor import CodeExecutorComponent
-from forge.components.context import ContextComponent
-from forge.components.event_history import (
+)
+from autogpt.models.action_history import (
     ActionErrorResult,
     ActionInterruptedByHuman,
     ActionResult,
