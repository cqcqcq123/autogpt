from __future__ import annotations

import abc
import enum
from typing import Callable, ClassVar, Protocol

from pydantic import BaseModel, Field, SecretStr, validator

<<<<<<< HEAD
from autogpts.autogpt.autogpt.core.configuration import UserConfigurable
from autogpts.autogpt.autogpt.core.resource.schema import (
    BaseProviderBudget, BaseProviderCredentials, BaseProviderSettings,
    BaseProviderUsage, Embedding, ResourceType)
=======
from autogpt.core.configuration import SystemConfiguration, UserConfigurable
from autogpt.core.resource.schema import (
    Embedding,
    ProviderBudget,
    ProviderCredentials,
    ProviderSettings,
    ProviderUsage,
    ResourceType,
)
from autogpt.core.utils.json_schema import JSONSchema
>>>>>>> 2d4e16d5


class ModelProviderService(str, enum.Enum):
    """A ModelService describes what kind of service the model provides."""

    EMBEDDING: str = "embedding"
    CHAT: str = "language"
    TEXT: str = "text"


class ModelProviderName(str, enum.Enum):
    OPENAI: str = "openai"


class BaseModelInfo(BaseModel):
    """Struct for model information.

    Would be lovely to eventually get this directly from APIs, but needs to be
    scraped from websites for now.
    """

    name: str
    service: ModelProviderService
    provider_name: ModelProviderName
    prompt_token_cost: float = 0.0
    completion_token_cost: float = 0.0


class BaseModelResponse(BaseModel):
    """Standard response struct for a response from a model."""

    prompt_tokens_used: int
    completion_tokens_used: int
    model_info: BaseModelInfo


<<<<<<< HEAD
class BaseModelProviderCredentials(BaseProviderCredentials):
=======
class ModelProviderConfiguration(SystemConfiguration):
    retries_per_request: int = UserConfigurable()
    extra_request_headers: dict[str, str] = Field(default_factory=dict)


class ModelProviderCredentials(ProviderCredentials):
>>>>>>> 2d4e16d5
    """Credentials for a model provider."""

    api_key: str | None = UserConfigurable(default=None)
    api_type: str | None = UserConfigurable(default=None)
    api_base: str | None = UserConfigurable(default=None)
    api_version: str | None = UserConfigurable(default=None)
    deployment_id: str | None = UserConfigurable(default=None)

    class Config:
        extra = "ignore"


<<<<<<< HEAD
def unmask(model: BaseModel):
    unmasked_fields = {}
    for field_name, field in model.__fields__.items():
        value = getattr(model, field_name)
        if isinstance(value, SecretStr):
            unmasked_fields[field_name] = value.get_secret_value()
        else:
            unmasked_fields[field_name] = value
    return unmasked_fields


class BaseModelProviderUsage(BaseProviderUsage):
=======
class ModelProviderUsage(ProviderUsage):
>>>>>>> 2d4e16d5
    """Usage for a particular model from a model provider."""

    completion_tokens: int = 0
    prompt_tokens: int = 0
    total_tokens: int = 0

    def update_usage(
        self,
        model_response: BaseModelResponse,
    ) -> None:
        self.completion_tokens += model_response.completion_tokens_used
        self.prompt_tokens += model_response.prompt_tokens_used
        self.total_tokens += (
            model_response.completion_tokens_used + model_response.prompt_tokens_used
        )


class BaseModelProviderBudget(BaseProviderBudget):
    total_budget: float = UserConfigurable()
    total_cost: float
    remaining_budget: float
    usage: BaseModelProviderUsage

    def update_usage_and_cost(
        self,
        model_response: BaseModelResponse,
    ) -> None:
        """Update the usage and cost of the provider."""
        model_info = model_response.model_info
        self.usage.update_usage(model_response)
        incurred_cost = (
            model_response.completion_tokens_used * model_info.completion_token_cost
            + model_response.prompt_tokens_used * model_info.prompt_token_cost
        )
        self.total_cost += incurred_cost
        if abs(self.remaining_budget) != float("inf"):
            self.remaining_budget -= incurred_cost


<<<<<<< HEAD
class BaseModelProviderSettings(BaseProviderSettings):
    resource_type = ResourceType.MODEL
    credentials: BaseModelProviderCredentials
    budget: BaseModelProviderBudget
=======
class ModelProviderSettings(ProviderSettings):
    resource_type: ResourceType = ResourceType.MODEL
    configuration: ModelProviderConfiguration
    credentials: ModelProviderCredentials
    budget: ModelProviderBudget
>>>>>>> 2d4e16d5


class AbstractModelProvider(abc.ABC):
    """A ModelProvider abstracts the details of a particular provider of models."""

    default_settings: ClassVar[BaseModelProviderSettings]

    _configuration: ModelProviderConfiguration

    @abc.abstractmethod
    def count_tokens(self, text: str, model_name: str) -> int:
        ...

    @abc.abstractmethod
    def get_tokenizer(self, model_name: str) -> "ModelTokenizer":
        ...

    @abc.abstractmethod
    def get_token_limit(self, model_name: str) -> int:
        ...

    @abc.abstractmethod
    def get_remaining_budget(self) -> float:
        ...


class AbstractLanguageModelProvider(AbstractModelProvider):
    @abc.abstractmethod
    def has_oa_tool_calls_api(self, model_name: str) -> bool:
        ...


class ModelTokenizer(Protocol):
    """A ModelTokenizer provides tokenization specific to a model."""

    @abc.abstractmethod
    def encode(self, text: str) -> list:
        ...

    @abc.abstractmethod
    def decode(self, tokens: list) -> str:
        ...


####################
# Embedding Models #
####################


class EmbeddingModelInfo(BaseModelInfo):
    """Struct for embedding model information."""

    llm_service = ModelProviderService.EMBEDDING
    embedding_dimensions: int


class EmbeddingModelResponse(BaseModelResponse):
    """Standard response struct for a response from an embedding model."""

    embedding: Embedding = Field(default_factory=list)

    @classmethod
    @validator("completion_tokens_used")
    def _verify_no_completion_tokens_used(cls, v):
        if v > 0:
            raise ValueError("Embeddings should not have completion tokens used.")
        return v


class EmbeddingModelProvider(AbstractModelProvider):
    @abc.abstractmethod
    async def create_embedding(
        self,
        text: str,
        model_name: str,
        embedding_parser: Callable[[Embedding], Embedding],
        **kwargs,
    ) -> EmbeddingModelResponse:
        ...<|MERGE_RESOLUTION|>--- conflicted
+++ resolved
@@ -6,23 +6,16 @@
 
 from pydantic import BaseModel, Field, SecretStr, validator
 
-<<<<<<< HEAD
-from autogpts.autogpt.autogpt.core.configuration import UserConfigurable
-from autogpts.autogpt.autogpt.core.resource.schema import (
-    BaseProviderBudget, BaseProviderCredentials, BaseProviderSettings,
-    BaseProviderUsage, Embedding, ResourceType)
-=======
 from autogpt.core.configuration import SystemConfiguration, UserConfigurable
 from autogpt.core.resource.schema import (
     Embedding,
-    ProviderBudget,
-    ProviderCredentials,
-    ProviderSettings,
-    ProviderUsage,
+    BaseProviderBudget, 
+    BaseProviderCredentials, 
+    BaseProviderSettings,
+    BaseProviderUsage, 
     ResourceType,
 )
 from autogpt.core.utils.json_schema import JSONSchema
->>>>>>> 2d4e16d5
 
 
 class ModelProviderService(str, enum.Enum):
@@ -59,16 +52,12 @@
     model_info: BaseModelInfo
 
 
-<<<<<<< HEAD
-class BaseModelProviderCredentials(BaseProviderCredentials):
-=======
-class ModelProviderConfiguration(SystemConfiguration):
+class BaseModelProviderConfiguration(SystemConfiguration):
     retries_per_request: int = UserConfigurable()
     extra_request_headers: dict[str, str] = Field(default_factory=dict)
 
 
-class ModelProviderCredentials(ProviderCredentials):
->>>>>>> 2d4e16d5
+class BaseModelProviderCredentials(BaseProviderCredentials):
     """Credentials for a model provider."""
 
     api_key: str | None = UserConfigurable(default=None)
@@ -81,22 +70,7 @@
         extra = "ignore"
 
 
-<<<<<<< HEAD
-def unmask(model: BaseModel):
-    unmasked_fields = {}
-    for field_name, field in model.__fields__.items():
-        value = getattr(model, field_name)
-        if isinstance(value, SecretStr):
-            unmasked_fields[field_name] = value.get_secret_value()
-        else:
-            unmasked_fields[field_name] = value
-    return unmasked_fields
-
-
 class BaseModelProviderUsage(BaseProviderUsage):
-=======
-class ModelProviderUsage(ProviderUsage):
->>>>>>> 2d4e16d5
     """Usage for a particular model from a model provider."""
 
     completion_tokens: int = 0
@@ -136,18 +110,11 @@
             self.remaining_budget -= incurred_cost
 
 
-<<<<<<< HEAD
 class BaseModelProviderSettings(BaseProviderSettings):
-    resource_type = ResourceType.MODEL
+    resource_type: ResourceType = ResourceType.MODEL
+    configuration: BaseModelProviderConfiguration
     credentials: BaseModelProviderCredentials
     budget: BaseModelProviderBudget
-=======
-class ModelProviderSettings(ProviderSettings):
-    resource_type: ResourceType = ResourceType.MODEL
-    configuration: ModelProviderConfiguration
-    credentials: ModelProviderCredentials
-    budget: ModelProviderBudget
->>>>>>> 2d4e16d5
 
 
 class AbstractModelProvider(abc.ABC):
@@ -155,7 +122,7 @@
 
     default_settings: ClassVar[BaseModelProviderSettings]
 
-    _configuration: ModelProviderConfiguration
+    _configuration: BaseModelProviderConfiguration
 
     @abc.abstractmethod
     def count_tokens(self, text: str, model_name: str) -> int:
