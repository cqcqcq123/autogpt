--- conflicted
+++ resolved
@@ -1,11 +1,7 @@
 import json
 
 import pytest
-<<<<<<< HEAD
-from forge.components.web_search import WebSearchComponent
-=======
 from forge.components.web.search import WebSearchComponent
->>>>>>> e8d7dfa3
 from forge.utils.exceptions import ConfigurationError
 from googleapiclient.errors import HttpError
 
@@ -60,11 +56,7 @@
     mock_ddg = mocker.Mock()
     mock_ddg.return_value = return_value
 
-<<<<<<< HEAD
-    mocker.patch("forge.components.web_search.web_search.DDGS.text", mock_ddg)
-=======
     mocker.patch("forge.components.web.search.DDGS.text", mock_ddg)
->>>>>>> e8d7dfa3
     actual_output = web_search_component.web_search(query, num_results=num_results)
     for o in expected_output_parts:
         assert o in actual_output
