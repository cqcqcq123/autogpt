[tool.poetry]
name = "agpt"
version = "0.5.0"
authors = [
  "Significant Gravitas <support@agpt.co>",
]
readme = "README.md"
description = "An open-source attempt to make GPT-4 autonomous"
homepage = "https://github.com/Significant-Gravitas/AutoGPT/tree/master/autogpts/autogpt"
classifiers = [
    "Programming Language :: Python :: 3",
    "License :: OSI Approved :: MIT License",
    "Operating System :: OS Independent",
]
packages = [{ include = "autogpt" }]


[tool.poetry.scripts]
autogpt = "autogpt.app.cli:cli"
serve = "autogpt.app.cli:serve"


[tool.poetry.dependencies]
python = "^3.10"
anthropic = "^0.25.1"
autogpt-forge = { path = "../forge", develop = true }
# autogpt-forge = {git = "https://github.com/Significant-Gravitas/AutoGPT.git", subdirectory = "autogpts/forge"}
beautifulsoup4 = "^4.12.2"
charset-normalizer = "^3.1.0"
click = "*"
colorama = "^0.4.6"
distro = "^1.8.0"
en-core-web-sm = {url = "https://github.com/explosion/spacy-models/releases/download/en_core_web_sm-3.7.1/en_core_web_sm-3.7.1-py3-none-any.whl"}
fastapi = "^0.109.1"
ftfy = "^6.1.1"
google-api-python-client = "*"
gTTS = "^2.3.1"
hypercorn = "^0.14.4"
inflection = "*"
jsonschema = "*"
numpy = "*"
openai = "^1.7.2"
orjson = "^3.8.10"
Pillow = "*"
pydantic = "*"
python-docx = "*"
python-dotenv = "^1.0.0"
pyyaml = "^6.0"
readability-lxml = "^0.8.1"
requests = "*"
sentry-sdk = "^1.40.4"
spacy = "^3.7.4"
tenacity = "^8.2.2"
tiktoken = "^0.5.0"
<<<<<<< HEAD
thinc = "^8.2.3"
webdriver-manager = "*"
=======
>>>>>>> e8d7dfa3

# OpenAI and Generic plugins import
openapi-python-client = "^0.14.0"

# Benchmarking
agbenchmark = { path = "../../benchmark", optional = true }
# agbenchmark = {git = "https://github.com/Significant-Gravitas/AutoGPT.git", subdirectory = "benchmark", optional = true}
google-cloud-logging = "^3.8.0"
google-cloud-storage = "^2.13.0"
psycopg2-binary = "^2.9.9"
ruff = "^0.4.4"
pyright = "^1.1.362"
ptyprocess = "^0.7.0"

[tool.poetry.extras]
benchmark = ["agbenchmark"]

[tool.poetry.group.dev.dependencies]
black = "*"
boto3-stubs = {extras = ["s3"], version = "^1.33.6"}
flake8 = "*"
gitpython = "^3.1.32"
isort = "*"
mypy = "*"
pre-commit = "*"
types-beautifulsoup4 = "*"
types-colorama = "*"
types-Markdown = "*"
types-Pillow = "*"

# Testing
asynctest = "*"
coverage = "*"
pytest = "*"
pytest-asyncio = "*"
pytest-benchmark = "*"
pytest-cov = "*"
pytest-integration = "*"
pytest-mock = "*"
pytest-recording = "*"
pytest-xdist = "*"
vcrpy = {git = "https://github.com/Significant-Gravitas/vcrpy.git", rev = "master"}


[build-system]
requires = ["poetry-core"]
build-backend = "poetry.core.masonry.api"


[tool.black]
line-length = 88
target-version = ['py310']
include = '\.pyi?$'
packages = ["autogpt"]
extend-exclude = '.+/(dist|.venv|venv|build|data)/.+'


[tool.isort]
profile = "black"
multi_line_output = 3
include_trailing_comma = true
force_grid_wrap = 0
use_parentheses = true
ensure_newline_before_comments = true
line_length = 88
sections = [
    "FUTURE",
    "STDLIB",
    "THIRDPARTY",
    "FIRSTPARTY",
    "LOCALFOLDER"
]
extend_skip = [
    "agbenchmark_config/temp_folder/",
    "data/",
]


[tool.mypy]
follow_imports = 'skip'
check_untyped_defs = true
disallow_untyped_calls = true
files = [
    'autogpt/**/*.py',
    'tests/**/*.py'
]

[[tool.mypy.overrides]]
module = [
    'requests.*',
    'yaml.*'
]
ignore_missing_imports = true


[tool.pytest.ini_options]
markers = [
    "requires_openai_api_key",
    "requires_huggingface_api_key"
]<|MERGE_RESOLUTION|>--- conflicted
+++ resolved
@@ -52,11 +52,6 @@
 spacy = "^3.7.4"
 tenacity = "^8.2.2"
 tiktoken = "^0.5.0"
-<<<<<<< HEAD
-thinc = "^8.2.3"
-webdriver-manager = "*"
-=======
->>>>>>> e8d7dfa3
 
 # OpenAI and Generic plugins import
 openapi-python-client = "^0.14.0"
