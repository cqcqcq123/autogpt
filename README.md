--- conflicted
+++ resolved
@@ -10,12 +10,8 @@
 
 https://user-images.githubusercontent.com/22963551/228855501-2f5777cf-755b-4407-a643-c7299e5b6419.mp4
 
-<<<<<<< HEAD
-## 💖 Help Fund Auto-GPT's Development
-
-=======
 <h2 align="center"> 💖 Help Fund Auto-GPT's Development 💖</h2> 
->>>>>>> cc051398
+
 <p align="center">
 If you can spare a coffee, you can help to cover the API costs of developing Auto-GPT and help push the boundaries of fully autonomous AI!
 A full day of development can easily cost as much as $20 in API costs, which for a free project is quite limiting.
