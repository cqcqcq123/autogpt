--- conflicted
+++ resolved
@@ -1,5 +1,4 @@
 # Auto-GPT: An Autonomous GPT-4 Experiment
-
 ![GitHub Repo stars](https://img.shields.io/github/stars/Torantulino/auto-gpt?style=social)
 ![Twitter Follow](https://img.shields.io/twitter/follow/siggravitas?style=social)
 [![](https://dcbadge.vercel.app/api/server/PQ7VX6TY4t?style=flat)](https://discord.gg/PQ7VX6TY4t)
@@ -9,12 +8,8 @@
 ### Demo (30/03/2023):
 https://user-images.githubusercontent.com/22963551/228855501-2f5777cf-755b-4407-a643-c7299e5b6419.mp4
 
-<<<<<<< HEAD
 
 <h2 align="center"> 💖 Help Fund Auto-GPT's Development 💖</h2> 
-=======
-## 💖 Help Fund Auto-GPT's Development
->>>>>>> 52c83337
 <p align="center">
 If you can spare a coffee, you can help to cover the API costs of developing Auto-GPT and help push the boundaries of fully autonomous AI!
 A full day of development can easily cost as much as $20 in API costs, which for a free project is quite limiting.
@@ -61,17 +56,12 @@
 - 🗃️ File storage and summarization with GPT-3.5
 
 ## 📋 Requirements
-<<<<<<< HEAD
-- [Python 3.8 or later](https://www.tutorialspoint.com/how-to-install-python-in-windows)
+- Python 3.8 or later
 - OpenAI API key
 - PINECONE API key
-=======
--  Python 3.8 or later
--  OpenAI API key
->>>>>>> 52c83337
 
 Optional:
--  ElevenLabs Key (If you want the AI to speak)
+- ElevenLabs Key (If you want the AI to speak)
 
 ## 💾 Installation
 
@@ -85,22 +75,22 @@
 
 	For this step you need Git installed, but you can just download the zip file instead by clicking the button at the top of this page ☝️
 
-	```
-	git clone https://github.com/Torantulino/Auto-GPT.git
+	```bash
+	git clone git@github.com:Torantulino/Auto-GPT.git
 	```
 
 2. Navigate to the project directory:
 
 	*(Type this into your CMD window, you're aiming to navigate the CMD window to the repository you just downloaded)*
 
-	```
-	cd 'Auto-GPT'
+	```bash
+	cd Auto-GPT
 	```
 
 3. Create a virtual environment for Python 3.8:
 
-	```
-	python3.8 -m venv venv
+	```bash
+	python3.8 -m venv .venv
 	```
 
 4. Activate the virtual environment:
@@ -108,13 +98,13 @@
 	For Windows Users:
 
 	```
-	venv\Scripts\activate
+	.venv\Scripts\activate
 	```
 
 	For macOS and Linux users:
 
-	```
-	source venv/bin/activate
+	```bash
+	source .venv/bin/activate
 	```
 
 5. Install the required dependencies:
@@ -124,10 +114,7 @@
 	pip install -r requirements.txt
 	```
 
-6. Rename `.env.template` to `.env` and fill in your `OPENAI_API_KEY`. If you plan to use Speech Mode, fill in your `ELEVEN_LABS_API_KEY` as well.
-  - Obtain your OpenAI API key from: https://platform.openai.com/account/api-keys.
-  - Obtain your ElevenLabs API key from: https://elevenlabs.io. You can view your xi-api-key using the "Profile" tab on the website.
-  - If you want to use GPT on an Azure instance, set `USE_AZURE` to `True` and provide the `OPENAI_API_BASE`, `OPENAI_API_VERSION` and `OPENAI_DEPLOYMENT_ID` values as explained here: https://pypi.org/project/openai/ in the `Microsoft Azure Endpoints` section
+6. Copy `.env.template` to `.env` and fill in your `OPENAI_API_KEY` and `ELEVEN_LABS_API_KEY` (if using Speech Mode). If using GPT on an Azure instance, set `USE_AZURE` to `True` and provide the `OPENAI_API_BASE`, `OPENAI_API_VERSION` and `OPENAI_DEPLOYMENT_ID` values as explained [here](https://pypi.org/project/openai/) in the `Microsoft Azure Endpoints` section.
 
 ## 🔧 Usage
 
