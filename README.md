# Auto-GPT: An Autonomous GPT-4 Experiment
### 🔴 🔴 🔴  Urgent: USE `stable` not `master`  🔴 🔴 🔴

> This information takes precedence over any other information provided and should be followed accordingly.

Our workflow has been improved, but please note that `master` branch may often be in a **broken** state.
Please download the latest `stable` release from here: https://github.com/Torantulino/Auto-GPT/releases/latest.

![GitHub Repo stars](https://img.shields.io/github/stars/Torantulino/auto-gpt?style=social)
[![Twitter Follow](https://img.shields.io/twitter/follow/siggravitas?style=social)](https://twitter.com/SigGravitas)
[![Discord Follow](https://dcbadge.vercel.app/api/server/autogpt?style=flat)](https://discord.gg/autogpt)
[![Unit Tests](https://github.com/Torantulino/Auto-GPT/actions/workflows/ci.yml/badge.svg)](https://github.com/Torantulino/Auto-GPT/actions/workflows/ci.yml)

Auto-GPT is an experimental open-source application showcasing the capabilities of the GPT-4 language model. This program, driven by GPT-4, chains together LLM "thoughts", to autonomously achieve whatever goal you set. As one of the first examples of GPT-4 running fully autonomously, Auto-GPT pushes the boundaries of what is possible with AI.

### Demo (30/03/2023):

https://user-images.githubusercontent.com/22963551/228855501-2f5777cf-755b-4407-a643-c7299e5b6419.mp4

<h2 align="center"> 💖 Help Fund Auto-GPT's Development 💖</h2>
<p align="center">
If you can spare a coffee, you can help to cover the API costs of developing Auto-GPT and help push the boundaries of fully autonomous AI!
A full day of development can easily cost as much as $20 in API costs, which for a free project is quite limiting.
Your support is greatly appreciated
</p>

<p align="center">
 Development of this free, open-source project is made possible by all the <a href="https://github.com/Torantulino/Auto-GPT/graphs/contributors">contributors</a> and <a href="https://github.com/sponsors/Torantulino">sponsors</a>. If you'd like to sponsor this project and have your avatar or company logo appear below <a href="https://github.com/sponsors/Torantulino">click here</a>.

<h3 align="center">Individual Sponsors</h3>
<p align="center">
<a href="https://github.com/robinicus"><img src="https://github.com/robinicus.png" width="50px" alt="robinicus" /></a>&nbsp;&nbsp;<a href="https://github.com/prompthero"><img src="https://github.com/prompthero.png" width="50px" alt="prompthero" /></a>&nbsp;&nbsp;<a href="https://github.com/crizzler"><img src="https://github.com/crizzler.png" width="50px" alt="crizzler" /></a>&nbsp;&nbsp;<a href="https://github.com/tob-le-rone"><img src="https://github.com/tob-le-rone.png" width="50px" alt="tob-le-rone" /></a>&nbsp;&nbsp;<a href="https://github.com/FSTatSBS"><img src="https://github.com/FSTatSBS.png" width="50px" alt="FSTatSBS" /></a>&nbsp;&nbsp;<a href="https://github.com/toverly1"><img src="https://github.com/toverly1.png" width="50px" alt="toverly1" /></a>&nbsp;&nbsp;<a href="https://github.com/ddtarazona"><img src="https://github.com/ddtarazona.png" width="50px" alt="ddtarazona" /></a>&nbsp;&nbsp;<a href="https://github.com/Nalhos"><img src="https://github.com/Nalhos.png" width="50px" alt="Nalhos" /></a>&nbsp;&nbsp;<a href="https://github.com/Kazamario"><img src="https://github.com/Kazamario.png" width="50px" alt="Kazamario" /></a>&nbsp;&nbsp;<a href="https://github.com/pingbotan"><img src="https://github.com/pingbotan.png" width="50px" alt="pingbotan" /></a>&nbsp;&nbsp;<a href="https://github.com/indoor47"><img src="https://github.com/indoor47.png" width="50px" alt="indoor47" /></a>&nbsp;&nbsp;<a href="https://github.com/AuroraHolding"><img src="https://github.com/AuroraHolding.png" width="50px" alt="AuroraHolding" /></a>&nbsp;&nbsp;<a href="https://github.com/kreativai"><img src="https://github.com/kreativai.png" width="50px" alt="kreativai" /></a>&nbsp;&nbsp;<a href="https://github.com/hunteraraujo"><img src="https://github.com/hunteraraujo.png" width="50px" alt="hunteraraujo" /></a>&nbsp;&nbsp;<a href="https://github.com/Explorergt92"><img src="https://github.com/Explorergt92.png" width="50px" alt="Explorergt92" /></a>&nbsp;&nbsp;<a href="https://github.com/judegomila"><img src="https://github.com/judegomila.png" width="50px" alt="judegomila" /></a>&nbsp;&nbsp;
<a href="https://github.com/thepok"><img src="https://github.com/thepok.png" width="50px" alt="thepok" /></a>
&nbsp;&nbsp;<a href="https://github.com/SpacingLily"><img src="https://github.com/SpacingLily.png" width="50px" alt="SpacingLily" /></a>&nbsp;&nbsp;<a href="https://github.com/merwanehamadi"><img src="https://github.com/merwanehamadi.png" width="50px" alt="merwanehamadi" /></a>&nbsp;&nbsp;<a href="https://github.com/m"><img src="https://github.com/m.png" width="50px" alt="m" /></a>&nbsp;&nbsp;<a href="https://github.com/zkonduit"><img src="https://github.com/zkonduit.png" width="50px" alt="zkonduit" /></a>&nbsp;&nbsp;<a href="https://github.com/maxxflyer"><img src="https://github.com/maxxflyer.png" width="50px" alt="maxxflyer" /></a>&nbsp;&nbsp;<a href="https://github.com/tekelsey"><img src="https://github.com/tekelsey.png" width="50px" alt="tekelsey" /></a>&nbsp;&nbsp;<a href="https://github.com/digisomni"><img src="https://github.com/digisomni.png" width="50px" alt="digisomni" /></a>&nbsp;&nbsp;<a href="https://github.com/nocodeclarity"><img src="https://github.com/nocodeclarity.png" width="50px" alt="nocodeclarity" /></a>&nbsp;&nbsp;<a href="https://github.com/tjarmain"><img src="https://github.com/tjarmain.png" width="50px" alt="tjarmain" /></a>
</p>

## Table of Contents

- [Auto-GPT: An Autonomous GPT-4 Experiment](#auto-gpt-an-autonomous-gpt-4-experiment)
    - [🔴 🔴 🔴  Urgent: USE `stable` not `master`  🔴 🔴 🔴](#----urgent-use-stable-not-master----)
    - [Demo (30/03/2023):](#demo-30032023)
  - [Table of Contents](#table-of-contents)
  - [🚀 Features](#-features)
  - [📋 Requirements](#-requirements)
  - [💾 Installation](#-installation)
  - [🔧 Usage](#-usage)
    - [Logs](#logs)
    - [Docker](#docker)
    - [Command Line Arguments](#command-line-arguments)
  - [🗣️ Speech Mode](#️-speech-mode)
  - [🔍 Google API Keys Configuration](#-google-api-keys-configuration)
    - [Setting up environment variables](#setting-up-environment-variables)
  - [Memory Backend Setup](#memory-backend-setup)
    - [Redis Setup](#redis-setup)
    - [🌲 Pinecone API Key Setup](#-pinecone-api-key-setup)
    - [Milvus Setup](#milvus-setup)
    - [Setting up environment variables](#setting-up-environment-variables-1)
  - [Setting Your Cache Type](#setting-your-cache-type)
  - [View Memory Usage](#view-memory-usage)
  - [🧠 Memory pre-seeding](#-memory-pre-seeding)
  - [💀 Continuous Mode ⚠️](#-continuous-mode-️)
  - [GPT3.5 ONLY Mode](#gpt35-only-mode)
  - [🖼 Image Generation](#-image-generation)
  - [⚠️ Limitations](#️-limitations)
  - [🛡 Disclaimer](#-disclaimer)
  - [🐦 Connect with Us on Twitter](#-connect-with-us-on-twitter)
  - [Run tests](#run-tests)
  - [Run linter](#run-linter)

## 🚀 Features

- 🌐 Internet access for searches and information gathering
- 💾 Long-Term and Short-Term memory management
- 🧠 GPT-4 instances for text generation
- 🔗 Access to popular websites and platforms
- 🗃️ File storage and summarization with GPT-3.5

## 📋 Requirements

- environments(just choose one)
  - [vscode + devcontainer](https://marketplace.visualstudio.com/items?itemName=ms-vscode-remote.remote-containers): It has been configured in the .devcontainer folder and can be used directly
  - [Python 3.8 or later](https://www.tutorialspoint.com/how-to-install-python-in-windows)
- [OpenAI API key](https://platform.openai.com/account/api-keys)

Optional:

- Memory backend
  - [PINECONE API key](https://www.pinecone.io/) (If you want Pinecone backed memory)
  - [Milvus](https://milvus.io/) (If you want Milvus as memory backend)
- ElevenLabs Key (If you want the AI to speak)

## 💾 Installation

To install Auto-GPT, follow these steps:

1. Make sure you have all the **requirements** listed above, if not, install/get them

_To execute the following commands, open a CMD, Bash, or Powershell window by navigating to a folder on your computer and typing `CMD` in the folder path at the top, then press enter._

2. Clone the repository: For this step, you need Git installed. Alternatively, you can download the zip file by clicking the button at the top of this page ☝️

```bash
git clone https://github.com/Torantulino/Auto-GPT.git
```

3. Navigate to the directory where the repository was downloaded

```bash
cd Auto-GPT
```

4. Install the required dependencies

```bash
pip install -r requirements.txt
```

5. Rename `.env.template` to `.env` and fill in your `OPENAI_API_KEY`. If you plan to use Speech Mode, fill in your `ELEVENLABS_API_KEY` as well.
  - See [OpenAI API Keys Configuration](#openai-api-keys-configuration) to obtain your OpenAI API key.
  - Obtain your ElevenLabs API key from: https://elevenlabs.io. You can view your xi-api-key using the "Profile" tab on the website.
  - If you want to use GPT on an Azure instance, set `USE_AZURE` to `True` and then follow these steps:
    - Rename `azure.yaml.template` to `azure.yaml` and provide the relevant `azure_api_base`, `azure_api_version` and all the deployment IDs for the relevant models in the `azure_model_map` section:
      - `fast_llm_model_deployment_id` - your gpt-3.5-turbo or gpt-4 deployment ID
      - `smart_llm_model_deployment_id` - your gpt-4 deployment ID
      - `embedding_model_deployment_id` - your text-embedding-ada-002 v2 deployment ID
    - Please specify all of these values as double-quoted strings
    > Replace string in angled brackets (<>) to your own ID
    ```yaml
    azure_model_map:
      fast_llm_model_deployment_id: "<my-fast-llm-deployment-id>"
      ...
    ```
    - Details can be found here: https://pypi.org/project/openai/ in the `Microsoft Azure Endpoints` section and here: https://learn.microsoft.com/en-us/azure/cognitive-services/openai/tutorials/embeddings?tabs=command-line for the embedding model.

## 🔧 Usage

1. Run `autogpt` Python module in your terminal

```
python -m autogpt
```

2. After each action, choose from options to authorize command(s),
exit the program, or provide feedback to the AI.
   1. Authorize a single command, enter `y`
   2. Authorize a series of _N_ continuous commands, enter `y -N`
   3. Exit the program, enter `n`


### Logs

Activity and error logs are located in the `./output/logs`

To print out debug logs:

```
python -m autogpt --debug
```

### Docker

You can also build this into a docker image and run it:

```
docker build -t autogpt .
docker run -it --env-file=./.env -v $PWD/auto_gpt_workspace:/app/auto_gpt_workspace autogpt
```

You can pass extra arguments, for instance, running with `--gpt3only` and `--continuous` mode:
```
docker run -it --env-file=./.env -v $PWD/auto_gpt_workspace:/app/auto_gpt_workspace autogpt --gpt3only --continuous
```
### Command Line Arguments
Here are some common arguments you can use when running Auto-GPT:
> Replace anything in angled brackets (<>) to a value you want to specify
* View all available command line arguments
```bash
python scripts/main.py --help
```
* Run Auto-GPT with a different AI Settings file
```bash
python scripts/main.py --ai-settings <filename>
```
* Specify one of 3 memory backends: `local`, `redis`, `pinecone` or `no_memory`
```bash
python scripts/main.py --use-memory  <memory-backend>
```

> **NOTE**: There are shorthands for some of these flags, for example `-m` for `--use-memory`. Use `python scripts/main.py --help` for more information

## 🗣️ Speech Mode

Use this to use TTS _(Text-to-Speech)_ for Auto-GPT

```bash
python -m autogpt --speak
```

### List of IDs with names from eleven labs, you can use the name or ID:

- Rachel : 21m00Tcm4TlvDq8ikWAM
- Domi : AZnzlk1XvdvUeBnXmlld
- Bella : EXAVITQu4vr4xnSDxMaL
- Antoni : ErXwobaYiN019PkySvjV
- Elli : MF3mGyEYCl7XYWbV9V6O
- Josh : TxGEqnHWrfWFTfGW9XjX
- Arnold : VR6AewLTigWG4xSOukaG
- Adam : pNInz6obpgDQGcFmaJgB
- Sam : yoZ06aMxZJJ28mfd3POQ


## OpenAI API Keys Configuration

Obtain your OpenAI API key from: https://platform.openai.com/account/api-keys.

To use OpenAI API key for Auto-GPT, you NEED to have billing set up (AKA paid account).

You can set up paid account at https://platform.openai.com/account/billing/overview.

![For OpenAI API key to work, set up paid account at OpenAI API > Billing](./docs/imgs/openai-api-key-billing-paid-account.png)


## 🔍 Google API Keys Configuration

This section is optional, use the official google api if you are having issues with error 429 when running a google search.
To use the `google_official_search` command, you need to set up your Google API keys in your environment variables.

1. Go to the [Google Cloud Console](https://console.cloud.google.com/).
2. If you don't already have an account, create one and log in.
3. Create a new project by clicking on the "Select a Project" dropdown at the top of the page and clicking "New Project". Give it a name and click "Create".
4. Go to the [APIs & Services Dashboard](https://console.cloud.google.com/apis/dashboard) and click "Enable APIs and Services". Search for "Custom Search API" and click on it, then click "Enable".
5. Go to the [Credentials](https://console.cloud.google.com/apis/credentials) page and click "Create Credentials". Choose "API Key".
6. Copy the API key and set it as an environment variable named `GOOGLE_API_KEY` on your machine. See setting up environment variables below.
7. [Enable](https://console.developers.google.com/apis/api/customsearch.googleapis.com) the Custom Search API on your project. (Might need to wait few minutes to propagate)
8. Go to the [Custom Search Engine](https://cse.google.com/cse/all) page and click "Add".
9. Set up your search engine by following the prompts. You can choose to search the entire web or specific sites.
10. Once you've created your search engine, click on "Control Panel" and then "Basics". Copy the "Search engine ID" and set it as an environment variable named `CUSTOM_SEARCH_ENGINE_ID` on your machine. See setting up environment variables below.

_Remember that your free daily custom search quota allows only up to 100 searches. To increase this limit, you need to assign a billing account to the project to profit from up to 10K daily searches._

### Setting up environment variables

For Windows Users:

```bash
setx GOOGLE_API_KEY "YOUR_GOOGLE_API_KEY"
setx CUSTOM_SEARCH_ENGINE_ID "YOUR_CUSTOM_SEARCH_ENGINE_ID"
```

For macOS and Linux users:

```bash
export GOOGLE_API_KEY="YOUR_GOOGLE_API_KEY"
export CUSTOM_SEARCH_ENGINE_ID="YOUR_CUSTOM_SEARCH_ENGINE_ID"
```

<<<<<<< HEAD
## Types of Memory

AutoGPT comes with pluggable memory systems. By default it stores things in memory ("LocalCache") or disk (if a `memory_directory` is specified), but can be persisted to Pinecone (cloud hosted) or Redis (open source).

### Local Setup

By default, AutoGPT uses Chroma, which runs in-memory, with no setup needed.

If you would like to persist Chroma to disk, you can specify your path to a memory directory (from root).

```
MEMORY_DIRECTORY=/path/to/persistence/directory
```

By default, AutoGPT also uses [Sentence Transformers](https://docs.trychroma.com/embeddings#default-sentence-transformers) to embed your data and queries (which doesn't cost anything), but you can also specify your choice of [OpenAI embedding model](https://platform.openai.com/docs/guides/embeddings/what-are-embeddings) (will use Azure's version instead if you set `USE_AZURE` env variable):

```
OPENAI_EMBEDDINGS_MODEL=text-embedding-ada-002
```

### Redis Setup

Install docker desktop.

Run:

```
=======
## Redis Setup
> _**CAUTION**_ \
This is not intended to be publicly accessible and lacks security measures. Therefore, avoid exposing Redis to the internet without a password or at all
1. Install docker desktop
```bash
>>>>>>> 4daa083f
docker run -d --name redis-stack-server -p 6379:6379 redis/redis-stack-server:latest
```
> See https://hub.docker.com/r/redis/redis-stack-server for setting a password and additional configuration.

2. Set the following environment variables
> Replace **PASSWORD** in angled brackets (<>)
```bash
MEMORY_BACKEND=redis
REDIS_HOST=localhost
REDIS_PORT=6379
REDIS_PASSWORD=<PASSWORD>
```
You can optionally set

```bash
WIPE_REDIS_ON_START=False
```

To persist memory stored in Redis

You can specify the memory index for redis using the following:

```bash
MEMORY_INDEX=<WHATEVER>
```

<<<<<<< HEAD
### Pinecone API Key Setup
=======
### 🌲 Pinecone API Key Setup
>>>>>>> 4daa083f

Pinecone enables the storage of vast amounts of vector-based memory, allowing for only relevant memories to be loaded for the agent at any given time.

1. Go to [pinecone](https://app.pinecone.io/) and make an account if you don't already have one.
2. Choose the `Starter` plan to avoid being charged.
3. Find your API key and region under the default project in the left sidebar.

### Milvus Setup

[Milvus](https://milvus.io/) is a open-source, high scalable vector database to storage huge amount of vector-based memory and provide fast relevant search.

- setup milvus database, keep your pymilvus version and milvus version same to avoid compatible issues.
  - setup by open source [Install Milvus](https://milvus.io/docs/install_standalone-operator.md)
  - or setup by [Zilliz Cloud](https://zilliz.com/cloud)
- set `MILVUS_ADDR` in `.env` to your milvus address `host:ip`.
- set `MEMORY_BACKEND` in `.env` to `milvus` to enable milvus as backend.
- optional
  - set `MILVUS_COLLECTION` in `.env` to change milvus collection name as you want, `autogpt` is the default name.

### Setting up environment variables

In the `.env` file set:
- `PINECONE_API_KEY`
- `PINECONE_ENV` (example: _"us-east4-gcp"_)
- `MEMORY_BACKEND=pinecone`

Alternatively, you can set them from the command line (advanced):

For Windows Users:

```bash
setx PINECONE_API_KEY "<YOUR_PINECONE_API_KEY>"
setx PINECONE_ENV "<YOUR_PINECONE_REGION>" # e.g: "us-east4-gcp"
setx MEMORY_BACKEND "pinecone"
```

For macOS and Linux users:

```bash
export PINECONE_API_KEY="<YOUR_PINECONE_API_KEY>"
export PINECONE_ENV="<YOUR_PINECONE_REGION>" # e.g: "us-east4-gcp"
export MEMORY_BACKEND="pinecone"
```

## Setting Your Cache Type

By default, Auto-GPT is going to use LocalCache instead of redis or Pinecone.

To switch to either, change the `MEMORY_BACKEND` env variable to the value that you want:

`local` (default) uses a local JSON cache file
`pinecone` uses the Pinecone.io account you configured in your ENV settings
`redis` will use the redis cache that you configured

## View Memory Usage

1. View memory usage by using the `--debug` flag :)


## 🧠 Memory pre-seeding

# python autogpt/data_ingestion.py -h 
usage: data_ingestion.py [-h] (--file FILE | --dir DIR) [--init] [--overlap OVERLAP] [--max_length MAX_LENGTH]

Ingest a file or a directory with multiple files into memory. Make sure to set your .env before running this script.

options:
  -h, --help               show this help message and exit
  --file FILE              The file to ingest.
  --dir DIR                The directory containing the files to ingest.
  --init                   Init the memory and wipe its content (default: False)
  --overlap OVERLAP        The overlap size between chunks when ingesting files (default: 200)
  --max_length MAX_LENGTH  The max_length of each chunk when ingesting files (default: 4000)

# python autogpt/data_ingestion.py --dir seed_data --init --overlap 200 --max_length 1000
This script located at autogpt/data_ingestion.py, allows you to ingest files into memory and pre-seed it before running Auto-GPT. 

Memory pre-seeding is a technique that involves ingesting relevant documents or data into the AI's memory so that it can use this information to generate more informed and accurate responses.

To pre-seed the memory, the content of each document is split into chunks of a specified maximum length with a specified overlap between chunks, and then each chunk is added to the memory backend set in the .env file. When the AI is prompted to recall information, it can then access those pre-seeded memories to generate more informed and accurate responses.

This technique is particularly useful when working with large amounts of data or when there is specific information that the AI needs to be able to access quickly. 
By pre-seeding the memory, the AI can retrieve and use this information more efficiently, saving time, API call and improving the accuracy of its responses. 

You could for example download the documentation of an API, a GitHub repository, etc. and ingest it into memory before running Auto-GPT. 

⚠️ If you use Redis as your memory, make sure to run Auto-GPT with the `WIPE_REDIS_ON_START` set to `False` in your `.env` file.

⚠️For other memory backend, we currently forcefully wipe the memory when starting Auto-GPT. To ingest data with those memory backend, you can call the `data_ingestion.py` script anytime during an Auto-GPT run. 

Memories will be available to the AI immediately as they are ingested, even if ingested while Auto-GPT is running.

In the example above, the script initializes the memory, ingests all files within the `/seed_data` directory into memory with an overlap between chunks of 200 and a maximum length of each chunk of 4000.
Note that you can also use the `--file` argument to ingest a single file into memory and that the script will only ingest files within the `/auto_gpt_workspace` directory.

You can adjust the `max_length` and overlap parameters to fine-tune the way the docuents are presented to the AI when it "recall" that memory:

- Adjusting the overlap value allows the AI to access more contextual information from each chunk when recalling information, but will result in more chunks being created and therefore increase memory backend usage and OpenAI API requests.
- Reducing the `max_length` value will create more chunks, which can save prompt tokens by allowing for more message history in the context, but will also increase the number of chunks.
- Increasing the `max_length` value will provide the AI with more contextual information from each chunk, reducing the number of chunks created and saving on OpenAI API requests. However, this may also use more prompt tokens and decrease the overall context available to the AI.

## 💀 Continuous Mode ⚠️

Run the AI **without** user authorization, 100% automated.
Continuous mode is NOT recommended.
It is potentially dangerous and may cause your AI to run forever or carry out actions you would not usually authorize.
Use at your own risk.

1. Run the `autogpt` python module in your terminal:

```bash
python -m autogpt --speak --continuous
```

2. To exit the program, press Ctrl + C

## GPT3.5 ONLY Mode

If you don't have access to the GPT4 api, this mode will allow you to use Auto-GPT!

```bash
python -m autogpt --speak --gpt3only
```

It is recommended to use a virtual machine for tasks that require high security measures to prevent any potential harm to the main computer's system and data.

## 🖼 Image Generation

By default, Auto-GPT uses DALL-e for image generation. To use Stable Diffusion, a [Hugging Face API Token](https://huggingface.co/settings/tokens) is required.

Once you have a token, set these variables in your `.env`:

```bash
IMAGE_PROVIDER=sd
HUGGINGFACE_API_TOKEN="YOUR_HUGGINGFACE_API_TOKEN"
```

## Selenium
```bash
sudo Xvfb :10 -ac -screen 0 1024x768x24 & DISPLAY=:10 <YOUR_CLIENT>
```

## ⚠️ Limitations

This experiment aims to showcase the potential of GPT-4 but comes with some limitations:

1. Not a polished application or product, just an experiment
2. May not perform well in complex, real-world business scenarios. In fact, if it actually does, please share your results!
3. Quite expensive to run, so set and monitor your API key limits with OpenAI!

## 🛡 Disclaimer

Disclaimer
This project, Auto-GPT, is an experimental application and is provided "as-is" without any warranty, express or implied. By using this software, you agree to assume all risks associated with its use, including but not limited to data loss, system failure, or any other issues that may arise.

The developers and contributors of this project do not accept any responsibility or liability for any losses, damages, or other consequences that may occur as a result of using this software. You are solely responsible for any decisions and actions taken based on the information provided by Auto-GPT.

**Please note that the use of the GPT-4 language model can be expensive due to its token usage.** By utilizing this project, you acknowledge that you are responsible for monitoring and managing your own token usage and the associated costs. It is highly recommended to check your OpenAI API usage regularly and set up any necessary limits or alerts to prevent unexpected charges.

As an autonomous experiment, Auto-GPT may generate content or take actions that are not in line with real-world business practices or legal requirements. It is your responsibility to ensure that any actions or decisions made based on the output of this software comply with all applicable laws, regulations, and ethical standards. The developers and contributors of this project shall not be held responsible for any consequences arising from the use of this software.

By using Auto-GPT, you agree to indemnify, defend, and hold harmless the developers, contributors, and any affiliated parties from and against any and all claims, damages, losses, liabilities, costs, and expenses (including reasonable attorneys' fees) arising from your use of this software or your violation of these terms.

## 🐦 Connect with Us on Twitter

Stay up-to-date with the latest news, updates, and insights about Auto-GPT by following our Twitter accounts. Engage with the developer and the AI's own account for interesting discussions, project updates, and more.

- **Developer**: Follow [@siggravitas](https://twitter.com/siggravitas) for insights into the development process, project updates, and related topics from the creator of Entrepreneur-GPT.
- **Entrepreneur-GPT**: Join the conversation with the AI itself by following [@En_GPT](https://twitter.com/En_GPT). Share your experiences, discuss the AI's outputs, and engage with the growing community of users.

We look forward to connecting with you and hearing your thoughts, ideas, and experiences with Auto-GPT. Join us on Twitter and let's explore the future of AI together!

<p align="center">
  <a href="https://star-history.com/#Torantulino/auto-gpt&Date">
    <img src="https://api.star-history.com/svg?repos=Torantulino/auto-gpt&type=Date" alt="Star History Chart">
  </a>
</p>

## Run tests

To run tests, run the following command:

```bash
python -m unittest discover tests
```

To run tests and see coverage, run the following command:

```bash
coverage run -m unittest discover tests
```

## Run linter

This project uses [flake8](https://flake8.pycqa.org/en/latest/) for linting. We currently use the following rules: `E303,W293,W291,W292,E305,E231,E302`. See the [flake8 rules](https://www.flake8rules.com/) for more information.

To run the linter, run the following command:

```bash
flake8 autogpt/ tests/

# Or, if you want to run flake8 with the same configuration as the CI:
flake8 autogpt/ tests/ --select E303,W293,W291,W292,E305,E231,E302
```<|MERGE_RESOLUTION|>--- conflicted
+++ resolved
@@ -1,5 +1,6 @@
 # Auto-GPT: An Autonomous GPT-4 Experiment
-### 🔴 🔴 🔴  Urgent: USE `stable` not `master`  🔴 🔴 🔴
+
+### 🔴 🔴 🔴 Urgent: USE `stable` not `master` 🔴 🔴 🔴
 
 > This information takes precedence over any other information provided and should be followed accordingly.
 
@@ -37,8 +38,8 @@
 ## Table of Contents
 
 - [Auto-GPT: An Autonomous GPT-4 Experiment](#auto-gpt-an-autonomous-gpt-4-experiment)
-    - [🔴 🔴 🔴  Urgent: USE `stable` not `master`  🔴 🔴 🔴](#----urgent-use-stable-not-master----)
-    - [Demo (30/03/2023):](#demo-30032023)
+  - [🔴 🔴 🔴 Urgent: USE `stable` not `master` 🔴 🔴 🔴](#----urgent-use-stable-not-master----)
+  - [Demo (30/03/2023):](#demo-30032023)
   - [Table of Contents](#table-of-contents)
   - [🚀 Features](#-features)
   - [📋 Requirements](#-requirements)
@@ -116,21 +117,22 @@
 ```
 
 5. Rename `.env.template` to `.env` and fill in your `OPENAI_API_KEY`. If you plan to use Speech Mode, fill in your `ELEVENLABS_API_KEY` as well.
-  - See [OpenAI API Keys Configuration](#openai-api-keys-configuration) to obtain your OpenAI API key.
-  - Obtain your ElevenLabs API key from: https://elevenlabs.io. You can view your xi-api-key using the "Profile" tab on the website.
-  - If you want to use GPT on an Azure instance, set `USE_AZURE` to `True` and then follow these steps:
-    - Rename `azure.yaml.template` to `azure.yaml` and provide the relevant `azure_api_base`, `azure_api_version` and all the deployment IDs for the relevant models in the `azure_model_map` section:
-      - `fast_llm_model_deployment_id` - your gpt-3.5-turbo or gpt-4 deployment ID
-      - `smart_llm_model_deployment_id` - your gpt-4 deployment ID
-      - `embedding_model_deployment_id` - your text-embedding-ada-002 v2 deployment ID
-    - Please specify all of these values as double-quoted strings
+
+- See [OpenAI API Keys Configuration](#openai-api-keys-configuration) to obtain your OpenAI API key.
+- Obtain your ElevenLabs API key from: https://elevenlabs.io. You can view your xi-api-key using the "Profile" tab on the website.
+- If you want to use GPT on an Azure instance, set `USE_AZURE` to `True` and then follow these steps:
+  - Rename `azure.yaml.template` to `azure.yaml` and provide the relevant `azure_api_base`, `azure_api_version` and all the deployment IDs for the relevant models in the `azure_model_map` section:
+    - `fast_llm_model_deployment_id` - your gpt-3.5-turbo or gpt-4 deployment ID
+    - `smart_llm_model_deployment_id` - your gpt-4 deployment ID
+    - `embedding_model_deployment_id` - your text-embedding-ada-002 v2 deployment ID
+  - Please specify all of these values as double-quoted strings
     > Replace string in angled brackets (<>) to your own ID
-    ```yaml
-    azure_model_map:
-      fast_llm_model_deployment_id: "<my-fast-llm-deployment-id>"
-      ...
-    ```
-    - Details can be found here: https://pypi.org/project/openai/ in the `Microsoft Azure Endpoints` section and here: https://learn.microsoft.com/en-us/azure/cognitive-services/openai/tutorials/embeddings?tabs=command-line for the embedding model.
+  ```yaml
+  azure_model_map:
+    fast_llm_model_deployment_id: "<my-fast-llm-deployment-id>"
+    ...
+  ```
+  - Details can be found here: https://pypi.org/project/openai/ in the `Microsoft Azure Endpoints` section and here: https://learn.microsoft.com/en-us/azure/cognitive-services/openai/tutorials/embeddings?tabs=command-line for the embedding model.
 
 ## 🔧 Usage
 
@@ -141,12 +143,11 @@
 ```
 
 2. After each action, choose from options to authorize command(s),
-exit the program, or provide feedback to the AI.
+   exit the program, or provide feedback to the AI.
    1. Authorize a single command, enter `y`
    2. Authorize a series of _N_ continuous commands, enter `y -N`
    3. Exit the program, enter `n`
 
-
 ### Logs
 
 Activity and error logs are located in the `./output/logs`
@@ -167,21 +168,31 @@
 ```
 
 You can pass extra arguments, for instance, running with `--gpt3only` and `--continuous` mode:
+
 ```
 docker run -it --env-file=./.env -v $PWD/auto_gpt_workspace:/app/auto_gpt_workspace autogpt --gpt3only --continuous
 ```
+
 ### Command Line Arguments
+
 Here are some common arguments you can use when running Auto-GPT:
+
 > Replace anything in angled brackets (<>) to a value you want to specify
-* View all available command line arguments
+
+- View all available command line arguments
+
 ```bash
 python scripts/main.py --help
 ```
-* Run Auto-GPT with a different AI Settings file
+
+- Run Auto-GPT with a different AI Settings file
+
 ```bash
 python scripts/main.py --ai-settings <filename>
 ```
-* Specify one of 3 memory backends: `local`, `redis`, `pinecone` or `no_memory`
+
+- Specify one of 3 memory backends: `local`, `redis`, `pinecone` or `no_memory`
+
 ```bash
 python scripts/main.py --use-memory  <memory-backend>
 ```
@@ -208,7 +219,6 @@
 - Adam : pNInz6obpgDQGcFmaJgB
 - Sam : yoZ06aMxZJJ28mfd3POQ
 
-
 ## OpenAI API Keys Configuration
 
 Obtain your OpenAI API key from: https://platform.openai.com/account/api-keys.
@@ -218,7 +228,6 @@
 You can set up paid account at https://platform.openai.com/account/billing/overview.
 
 ![For OpenAI API key to work, set up paid account at OpenAI API > Billing](./docs/imgs/openai-api-key-billing-paid-account.png)
-
 
 ## 🔍 Google API Keys Configuration
 
@@ -254,7 +263,6 @@
 export CUSTOM_SEARCH_ENGINE_ID="YOUR_CUSTOM_SEARCH_ENGINE_ID"
 ```
 
-<<<<<<< HEAD
 ## Types of Memory
 
 AutoGPT comes with pluggable memory systems. By default it stores things in memory ("LocalCache") or disk (if a `memory_directory` is specified), but can be persisted to Pinecone (cloud hosted) or Redis (open source).
@@ -277,30 +285,28 @@
 
 ### Redis Setup
 
-Install docker desktop.
-
-Run:
-
-```
-=======
-## Redis Setup
 > _**CAUTION**_ \
-This is not intended to be publicly accessible and lacks security measures. Therefore, avoid exposing Redis to the internet without a password or at all
+> This is not intended to be publicly accessible and lacks security measures. Therefore, avoid exposing Redis to the internet without a password or at all
+
 1. Install docker desktop
-```bash
->>>>>>> 4daa083f
+
+```bash
 docker run -d --name redis-stack-server -p 6379:6379 redis/redis-stack-server:latest
 ```
+
 > See https://hub.docker.com/r/redis/redis-stack-server for setting a password and additional configuration.
 
 2. Set the following environment variables
+
 > Replace **PASSWORD** in angled brackets (<>)
+
 ```bash
 MEMORY_BACKEND=redis
 REDIS_HOST=localhost
 REDIS_PORT=6379
 REDIS_PASSWORD=<PASSWORD>
 ```
+
 You can optionally set
 
 ```bash
@@ -315,11 +321,7 @@
 MEMORY_INDEX=<WHATEVER>
 ```
 
-<<<<<<< HEAD
 ### Pinecone API Key Setup
-=======
-### 🌲 Pinecone API Key Setup
->>>>>>> 4daa083f
 
 Pinecone enables the storage of vast amounts of vector-based memory, allowing for only relevant memories to be loaded for the agent at any given time.
 
@@ -342,6 +344,7 @@
 ### Setting up environment variables
 
 In the `.env` file set:
+
 - `PINECONE_API_KEY`
 - `PINECONE_ENV` (example: _"us-east4-gcp"_)
 - `MEMORY_BACKEND=pinecone`
@@ -378,37 +381,38 @@
 
 1. View memory usage by using the `--debug` flag :)
 
-
 ## 🧠 Memory pre-seeding
 
-# python autogpt/data_ingestion.py -h 
+# python autogpt/data_ingestion.py -h
+
 usage: data_ingestion.py [-h] (--file FILE | --dir DIR) [--init] [--overlap OVERLAP] [--max_length MAX_LENGTH]
 
 Ingest a file or a directory with multiple files into memory. Make sure to set your .env before running this script.
 
 options:
-  -h, --help               show this help message and exit
-  --file FILE              The file to ingest.
-  --dir DIR                The directory containing the files to ingest.
-  --init                   Init the memory and wipe its content (default: False)
-  --overlap OVERLAP        The overlap size between chunks when ingesting files (default: 200)
-  --max_length MAX_LENGTH  The max_length of each chunk when ingesting files (default: 4000)
+-h, --help show this help message and exit
+--file FILE The file to ingest.
+--dir DIR The directory containing the files to ingest.
+--init Init the memory and wipe its content (default: False)
+--overlap OVERLAP The overlap size between chunks when ingesting files (default: 200)
+--max_length MAX_LENGTH The max_length of each chunk when ingesting files (default: 4000)
 
 # python autogpt/data_ingestion.py --dir seed_data --init --overlap 200 --max_length 1000
-This script located at autogpt/data_ingestion.py, allows you to ingest files into memory and pre-seed it before running Auto-GPT. 
+
+This script located at autogpt/data_ingestion.py, allows you to ingest files into memory and pre-seed it before running Auto-GPT.
 
 Memory pre-seeding is a technique that involves ingesting relevant documents or data into the AI's memory so that it can use this information to generate more informed and accurate responses.
 
 To pre-seed the memory, the content of each document is split into chunks of a specified maximum length with a specified overlap between chunks, and then each chunk is added to the memory backend set in the .env file. When the AI is prompted to recall information, it can then access those pre-seeded memories to generate more informed and accurate responses.
 
-This technique is particularly useful when working with large amounts of data or when there is specific information that the AI needs to be able to access quickly. 
-By pre-seeding the memory, the AI can retrieve and use this information more efficiently, saving time, API call and improving the accuracy of its responses. 
-
-You could for example download the documentation of an API, a GitHub repository, etc. and ingest it into memory before running Auto-GPT. 
+This technique is particularly useful when working with large amounts of data or when there is specific information that the AI needs to be able to access quickly.
+By pre-seeding the memory, the AI can retrieve and use this information more efficiently, saving time, API call and improving the accuracy of its responses.
+
+You could for example download the documentation of an API, a GitHub repository, etc. and ingest it into memory before running Auto-GPT.
 
 ⚠️ If you use Redis as your memory, make sure to run Auto-GPT with the `WIPE_REDIS_ON_START` set to `False` in your `.env` file.
 
-⚠️For other memory backend, we currently forcefully wipe the memory when starting Auto-GPT. To ingest data with those memory backend, you can call the `data_ingestion.py` script anytime during an Auto-GPT run. 
+⚠️For other memory backend, we currently forcefully wipe the memory when starting Auto-GPT. To ingest data with those memory backend, you can call the `data_ingestion.py` script anytime during an Auto-GPT run.
 
 Memories will be available to the AI immediately as they are ingested, even if ingested while Auto-GPT is running.
 
@@ -458,6 +462,7 @@
 ```
 
 ## Selenium
+
 ```bash
 sudo Xvfb :10 -ac -screen 0 1024x768x24 & DISPLAY=:10 <YOUR_CLIENT>
 ```
