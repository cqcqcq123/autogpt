from sys import stdout 
from threading import Thread
from itertools import cycle
from time import sleep


class Spinner:
    """A simple spinner class"""
    def __init__(self, message="Loading...", delay=0.1):
<<<<<<< HEAD
        self.spinner = cycle(['-', '/', '|', '\\'])
=======
        """Initialize the spinner class"""
        self.spinner = itertools.cycle(['-', '/', '|', '\\'])
>>>>>>> a768dc2f
        self.delay = delay
        self.message = message
        self.running = False
        self.spinner_thread = None

    def spin(self):
        """Spin the spinner"""
        while self.running:
            stdout.write(next(self.spinner) + " " + self.message + "\r")
            stdout.flush()
            sleep(self.delay)
            stdout.write('\b' * (len(self.message) + 2))

    def __enter__(self):
        """Start the spinner"""
        self.running = True
        self.spinner_thread = Thread(target=self.spin)
        self.spinner_thread.start()

    def __exit__(self, exc_type, exc_value, exc_traceback):
        """Stop the spinner"""
        self.running = False
        self.spinner_thread.join()
        stdout.write('\r' + ' ' * (len(self.message) + 2) + '\r')
        stdout.flush()<|MERGE_RESOLUTION|>--- conflicted
+++ resolved
@@ -7,12 +7,8 @@
 class Spinner:
     """A simple spinner class"""
     def __init__(self, message="Loading...", delay=0.1):
-<<<<<<< HEAD
-        self.spinner = cycle(['-', '/', '|', '\\'])
-=======
         """Initialize the spinner class"""
         self.spinner = itertools.cycle(['-', '/', '|', '\\'])
->>>>>>> a768dc2f
         self.delay = delay
         self.message = message
         self.running = False
