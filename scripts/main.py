import json
import random
import commands as cmd
from memory import get_memory
import data
import chat
from colorama import Fore, Style
from spinner import Spinner
import time
import speak
from enum import Enum, auto
import sys
from config import Config
from json_parser import fix_and_parse_json
from ai_config import AIConfig
import traceback
import yaml
import argparse
from db_operations import init_db


def print_to_console(
        title,
        title_color,
        content,
        speak_text=False,
        min_typing_speed=0.05,
        max_typing_speed=0.01):
    global cfg
    if speak_text and cfg.speak_mode:
        speak.say_text(f"{title}. {content}")
    print(title_color + title + " " + Style.RESET_ALL, end="")
    if content:
        if isinstance(content, list):
            content = " ".join(content)
        words = content.split()
        for i, word in enumerate(words):
            print(word, end="", flush=True)
            if i < len(words) - 1:
                print(" ", end="", flush=True)
            typing_speed = random.uniform(min_typing_speed, max_typing_speed)
            time.sleep(typing_speed)
            # type faster after each word
            min_typing_speed = min_typing_speed * 0.95
            max_typing_speed = max_typing_speed * 0.95
    print()


def print_assistant_thoughts(assistant_reply):
    global ai_name
    global cfg
    try:
        # Parse and print Assistant response
        assistant_reply_json = fix_and_parse_json(assistant_reply)

        # Check if assistant_reply_json is a string and attempt to parse it into a JSON object
        if isinstance(assistant_reply_json, str):
            try:
                assistant_reply_json = json.loads(assistant_reply_json)
            except json.JSONDecodeError as e:
                print_to_console("Error: Invalid JSON\n", Fore.RED, assistant_reply)
                assistant_reply_json = {}

        assistant_thoughts_reasoning = None
        assistant_thoughts_plan = None
        assistant_thoughts_speak = None
        assistant_thoughts_criticism = None
        assistant_thoughts = assistant_reply_json.get("thoughts", {})
        assistant_thoughts_text = assistant_thoughts.get("text")

        if assistant_thoughts:
            assistant_thoughts_reasoning = assistant_thoughts.get("reasoning")
            assistant_thoughts_plan = assistant_thoughts.get("plan")
            assistant_thoughts_criticism = assistant_thoughts.get("criticism")
            assistant_thoughts_speak = assistant_thoughts.get("speak")

        print_to_console(f"{ai_name.upper()} THOUGHTS:", Fore.YELLOW, assistant_thoughts_text)
        print_to_console("REASONING:", Fore.YELLOW, assistant_thoughts_reasoning)

        if assistant_thoughts_plan:
            print_to_console("PLAN:", Fore.YELLOW, "")
            # If it's a list, join it into a string
            if isinstance(assistant_thoughts_plan, list):
                assistant_thoughts_plan = "\n".join(assistant_thoughts_plan)
            elif isinstance(assistant_thoughts_plan, dict):
                assistant_thoughts_plan = str(assistant_thoughts_plan)

            # Split the input_string using the newline character and dashes
            lines = assistant_thoughts_plan.split('\n')
            for line in lines:
                line = line.lstrip("- ")
                print_to_console("- ", Fore.GREEN, line.strip())

        print_to_console("CRITICISM:", Fore.YELLOW, assistant_thoughts_criticism)
        # Speak the assistant's thoughts
        if cfg.speak_mode and assistant_thoughts_speak:
            speak.say_text(assistant_thoughts_speak)

    except json.decoder.JSONDecodeError:
        print_to_console("Error: Invalid JSON\n", Fore.RED, assistant_reply)

    # All other errors, return "Error: + error message"
    except Exception as e:
        call_stack = traceback.format_exc()
        print_to_console("Error: \n", Fore.RED, call_stack)


def load_variables(config_file="config.yaml"):
    # Load variables from yaml file if it exists
    try:
        with open(config_file) as file:
            config = yaml.load(file, Loader=yaml.FullLoader)
        ai_name = config.get("ai_name")
        ai_role = config.get("ai_role")
        ai_goals = config.get("ai_goals")
    except FileNotFoundError:
        ai_name = ""
        ai_role = ""
        ai_goals = []

    # Prompt the user for input if config file is missing or empty values
    if not ai_name:
        ai_name = input("Name your AI: ")
        if ai_name == "":
            ai_name = "Entrepreneur-GPT"

    if not ai_role:        
        ai_role = input(f"{ai_name} is: ")
        if ai_role == "":
            ai_role = "an AI designed to autonomously develop and run businesses with the sole goal of increasing your net worth."

    if not ai_goals:
        print("Enter up to 5 goals for your AI: ")
        print("For example: \nIncrease net worth, Grow Twitter Account, Develop and manage multiple businesses autonomously'")
        print("Enter nothing to load defaults, enter nothing when finished.")
        ai_goals = []
        for i in range(5):
            ai_goal = input(f"Goal {i+1}: ")
            if ai_goal == "":
                break
            ai_goals.append(ai_goal)
        if len(ai_goals) == 0:
            ai_goals = ["Increase net worth", "Grow Twitter Account", "Develop and manage multiple businesses autonomously"]
         
    # Save variables to yaml file
    config = {"ai_name": ai_name, "ai_role": ai_role, "ai_goals": ai_goals}
    with open(config_file, "w") as file:
        documents = yaml.dump(config, file)

    prompt = data.load_prompt()
    prompt_start = """Your decisions must always be made independently without seeking user assistance. Play to your strengths as an LLM and pursue simple strategies with no legal complications."""

    # Construct full prompt
    full_prompt = f"You are {ai_name}, {ai_role}\n{prompt_start}\n\nGOALS:\n\n"
    for i, goal in enumerate(ai_goals):
        full_prompt += f"{i+1}. {goal}\n"

    full_prompt += f"\n\n{prompt}"
    return full_prompt


def construct_prompt():
    config = AIConfig.load()
    if config.ai_name:
        print_to_console(
            f"Welcome back! ",
            Fore.GREEN,
            f"Would you like me to return to being {config.ai_name}?",
            speak_text=True)
        should_continue = input(f"""Continue with the last settings? 
Name:  {config.ai_name}
Role:  {config.ai_role}
Goals: {config.ai_goals}  
Continue (y/n): """)
        if should_continue.lower() == "n":
            config = AIConfig()

    if not config.ai_name:         
        config = prompt_user()
        config.save()

    # Get rid of this global:
    global ai_name
    ai_name = config.ai_name
    
    full_prompt = config.construct_full_prompt()
    return full_prompt


def prompt_user():
    ai_name = ""
    # Construct the prompt
    print_to_console(
        "Welcome to Auto-GPT! ",
        Fore.GREEN,
        "Enter the name of your AI and its role below. Entering nothing will load defaults.",
        speak_text=True)

    # Get AI Name from User
    print_to_console(
        "Name your AI: ",
        Fore.GREEN,
        "For example, 'Entrepreneur-GPT'")
    ai_name = input("AI Name: ")
    if ai_name == "":
        ai_name = "Entrepreneur-GPT"

    print_to_console(
        f"{ai_name} here!",
        Fore.LIGHTBLUE_EX,
        "I am at your service.",
        speak_text=True)

    # Get AI Role from User
    print_to_console(
        "Describe your AI's role: ",
        Fore.GREEN,
        "For example, 'an AI designed to autonomously develop and run businesses with the sole goal of increasing your net worth.'")
    ai_role = input(f"{ai_name} is: ")
    if ai_role == "":
        ai_role = "an AI designed to autonomously develop and run businesses with the sole goal of increasing your net worth."

    # Enter up to 5 goals for the AI
    print_to_console(
        "Enter up to 5 goals for your AI: ",
        Fore.GREEN,
        "For example: \nIncrease net worth, Grow Twitter Account, Develop and manage multiple businesses autonomously'")
    print("Enter nothing to load defaults, enter nothing when finished.", flush=True)
    ai_goals = []
    for i in range(5):
        ai_goal = input(f"{Fore.LIGHTBLUE_EX}Goal{Style.RESET_ALL} {i+1}: ")
        if ai_goal == "":
            break
        ai_goals.append(ai_goal)
    if len(ai_goals) == 0:
        ai_goals = ["Increase net worth", "Grow Twitter Account",
                    "Develop and manage multiple businesses autonomously"]

    config = AIConfig(ai_name, ai_role, ai_goals)
    return config

def parse_arguments():
    global cfg
    cfg.set_continuous_mode(False)
    cfg.set_speak_mode(False)

    parser = argparse.ArgumentParser(description='Process arguments.')
    parser.add_argument('--continuous', action='store_true', help='Enable Continuous Mode')
    parser.add_argument('--speak', action='store_true', help='Enable Speak Mode')
    parser.add_argument('--debug', action='store_true', help='Enable Debug Mode')
    parser.add_argument('--gpt3only', action='store_true', help='Enable GPT3.5 Only Mode')
    parser.add_argument('--db', action='store_true', help='Enable DB access')
    args = parser.parse_args()

    if args.continuous:
        print_to_console("Continuous Mode: ", Fore.RED, "ENABLED")
        print_to_console(
            "WARNING: ",
            Fore.RED,
            "Continuous mode is not recommended. It is potentially dangerous and may cause your AI to run forever or carry out actions you would not usually authorise. Use at your own risk.")
        cfg.set_continuous_mode(True)

    if args.speak:
        print_to_console("Speak Mode: ", Fore.GREEN, "ENABLED")
        cfg.set_speak_mode(True)

    if args.gpt3only:
        print_to_console("GPT3.5 Only Mode: ", Fore.GREEN, "ENABLED")
        cfg.set_smart_llm_model(cfg.fast_llm_model)

<<<<<<< HEAD
    if args.db:
        cfg.set_db_access(True)
        init_db()
        print_to_console("DB Mode: ", Fore.GREEN, "ENABLED")
=======
    if args.debug:
        print_to_console("Debug Mode: ", Fore.GREEN, "ENABLED")
        cfg.set_debug_mode(True)
>>>>>>> da6c0240


# TODO: fill in llm values here

cfg = Config()
parse_arguments()
ai_name = ""
prompt = construct_prompt()
# print(prompt)
# Initialize variables
full_message_history = []
result = None
next_action_count = 0
# Make a constant:
user_input = "Determine which next command to use, and respond using the format specified above:"

# Initialize memory and make sure it is empty.
# this is particularly important for indexing and referencing pinecone memory
memory = get_memory(cfg, init=True)
print('Using memory of type: ' + memory.__class__.__name__)

# Interaction Loop
while True:
    # Send message to AI, get response
    with Spinner("Thinking... "):
        assistant_reply = chat.chat_with_ai(
            prompt,
            user_input,
            full_message_history,
            memory,
            cfg.fast_token_limit, cfg.debug) # TODO: This hardcodes the model to use GPT3.5. Make this an argument

    # Print Assistant thoughts
    print_assistant_thoughts(assistant_reply)

    # Get command name and arguments
    try:
        command_name, arguments = cmd.get_command(assistant_reply)
    except Exception as e:
        print_to_console("Error: \n", Fore.RED, str(e))

    if not cfg.continuous_mode and next_action_count == 0:
        ### GET USER AUTHORIZATION TO EXECUTE COMMAND ###
        # Get key press: Prompt the user to press enter to continue or escape
        # to exit
        user_input = ""
        print_to_console(
            "NEXT ACTION: ",
            Fore.CYAN,
            f"COMMAND = {Fore.CYAN}{command_name}{Style.RESET_ALL}  ARGUMENTS = {Fore.CYAN}{arguments}{Style.RESET_ALL}")
        print(
            f"Enter 'y' to authorise command, 'y -N' to run N continuous commands, 'n' to exit program, or enter feedback for {ai_name}...",
            flush=True)
        while True:
            console_input = input(Fore.MAGENTA + "Input:" + Style.RESET_ALL)
            if console_input.lower() == "y":
                user_input = "GENERATE NEXT COMMAND JSON"
                break
            elif console_input.lower().startswith("y -"):
                try:
                    next_action_count = abs(int(console_input.split(" ")[1]))
                    user_input = "GENERATE NEXT COMMAND JSON"
                except ValueError:
                    print("Invalid input format. Please enter 'y -n' where n is the number of continuous tasks.")
                    continue
                break
            elif console_input.lower() == "n":
                user_input = "EXIT"
                break
            else:
                user_input = console_input
                command_name = "human_feedback"
                break

        if user_input == "GENERATE NEXT COMMAND JSON":
            print_to_console(
            "-=-=-=-=-=-=-= COMMAND AUTHORISED BY USER -=-=-=-=-=-=-=",
            Fore.MAGENTA,
            "")
        elif user_input == "EXIT":
            print("Exiting...", flush=True)
            break
    else:
        # Print command
        print_to_console(
            "NEXT ACTION: ",
            Fore.CYAN,
            f"COMMAND = {Fore.CYAN}{command_name}{Style.RESET_ALL}  ARGUMENTS = {Fore.CYAN}{arguments}{Style.RESET_ALL}")

    # Execute command
    if command_name.lower().startswith( "error" ):
        result = f"Command {command_name} threw the following error: " + arguments
    elif command_name == "human_feedback":
        result = f"Human feedback: {user_input}"
    else:
        result = f"Command {command_name} returned: {cmd.execute_command(command_name, arguments)}"
        if next_action_count > 0:
            next_action_count -= 1

    memory_to_add = f"Assistant Reply: {assistant_reply} " \
                    f"\nResult: {result} " \
                    f"\nHuman Feedback: {user_input} "

    memory.add(memory_to_add)

    # Check if there's a result from the command append it to the message
    # history
    if result is not None:
        full_message_history.append(chat.create_chat_message("system", result))
        print_to_console("SYSTEM: ", Fore.YELLOW, result)
    else:
        full_message_history.append(
            chat.create_chat_message(
                "system", "Unable to execute command"))
        print_to_console("SYSTEM: ", Fore.YELLOW, "Unable to execute command")
<|MERGE_RESOLUTION|>--- conflicted
+++ resolved
@@ -268,16 +268,15 @@
         print_to_console("GPT3.5 Only Mode: ", Fore.GREEN, "ENABLED")
         cfg.set_smart_llm_model(cfg.fast_llm_model)
 
-<<<<<<< HEAD
     if args.db:
         cfg.set_db_access(True)
         init_db()
         print_to_console("DB Mode: ", Fore.GREEN, "ENABLED")
-=======
+
     if args.debug:
         print_to_console("Debug Mode: ", Fore.GREEN, "ENABLED")
         cfg.set_debug_mode(True)
->>>>>>> da6c0240
+
 
 
 # TODO: fill in llm values here
