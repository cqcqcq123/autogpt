--- conflicted
+++ resolved
@@ -348,15 +348,9 @@
         supported_memory = get_supported_memory_backends()
         chosen = args.memory_type
         if not chosen in supported_memory:
-<<<<<<< HEAD
-            print_to_console(
-                "ONLY THE FOLLOWING MEMORY BACKENDS ARE SUPPORTED: ", Fore.RED, f'{supported_memory}')
-            print_to_console(f"Defaulting to: ",
-                             Fore.YELLOW, cfg.memory_backend)
-=======
+
             logger.typewriter_log("ONLY THE FOLLOWING MEMORY BACKENDS ARE SUPPORTED: ", Fore.RED, f'{supported_memory}')
             logger.typewriter_log(f"Defaulting to: ", Fore.YELLOW, cfg.memory_backend)
->>>>>>> cc8fc99c
         else:
             cfg.memory_backend = chosen
 
