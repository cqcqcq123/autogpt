--- conflicted
+++ resolved
@@ -13,7 +13,6 @@
 from config import Config
 import argparse
 
-<<<<<<< HEAD
 
 
 
@@ -28,23 +27,6 @@
 ):
     if speak_text:
 
-=======
-
-class Argument(Enum):
-    CONTINUOUS_MODE = "continuous-mode"
-    SPEAK_MODE = "speak-mode"
-
-
-def print_to_console(
-        title,
-        title_color,
-        content,
-        speak_text=False,
-        min_typing_speed=0.05,
-        max_typing_speed=0.01):
-    global cfg
-    if speak_text and cfg.speak_mode:
->>>>>>> 73ef9350
         speak.say_text(f"{title}. {content}")
     print(title_color + title + " " + Style.RESET_ALL, end="")
     if content:
@@ -83,19 +65,9 @@
             assistant_thoughts_speak = None
 
         print_to_console(
-<<<<<<< HEAD
             f"{ai_name.upper()} THOUGHTS:", Fore.YELLOW, assistant_thoughts_text
         )
         print_to_console("REASONING:", Fore.YELLOW, assistant_thoughts_reasoning)
-=======
-            f"{ai_name.upper()} THOUGHTS:",
-            Fore.YELLOW,
-            assistant_thoughts_text)
-        print_to_console(
-            "REASONING:",
-            Fore.YELLOW,
-            assistant_thoughts_reasoning)
->>>>>>> 73ef9350
         if assistant_thoughts_plan:
             print_to_console("PLAN:", Fore.YELLOW, "")
             if assistant_thoughts_plan:
@@ -132,12 +104,8 @@
         "Welcome to Auto-GPT! ",
         Fore.GREEN,
         "Enter the name of your AI and its role below. Entering nothing will load defaults.",
-<<<<<<< HEAD
         speak_text=True,
     )
-=======
-        speak_text=True)
->>>>>>> 73ef9350
 
     # Get AI Name from User
     print_to_console(
@@ -149,26 +117,15 @@
         ai_name = "Entrepreneur-GPT"
 
     print_to_console(
-<<<<<<< HEAD
         f"{ai_name} here!", Fore.LIGHTBLUE_EX, "I am at your service.", speak_text=True
     )
-=======
-        f"{ai_name} here!",
-        Fore.LIGHTBLUE_EX,
-        "I am at your service.",
-        speak_text=True)
->>>>>>> 73ef9350
 
     # Get AI Role from User
     print_to_console(
         "Describe your AI's role: ",
         Fore.GREEN,
-<<<<<<< HEAD
         "For example, 'an AI designed to autonomously develop and run businesses with the sole goal of increasing your net worth.'",
     )
-=======
-        "For example, 'an AI designed to autonomously develop and run businesses with the sole goal of increasing your net worth.'")
->>>>>>> 73ef9350
     ai_role = input(f"{ai_name} is: ")
     if ai_role == "":
         ai_role = "an AI designed to autonomously develop and run businesses with the sole goal of increasing your net worth."
@@ -177,12 +134,8 @@
     print_to_console(
         "Enter up to 5 goals for your AI: ",
         Fore.GREEN,
-<<<<<<< HEAD
         "For example: \nIncrease net worth \nGrow Twitter Account \nDevelop and manage multiple businesses autonomously'",
     )
-=======
-        "For example: \nIncrease net worth \nGrow Twitter Account \nDevelop and manage multiple businesses autonomously'")
->>>>>>> 73ef9350
     print("Enter nothing to load defaults, enter nothing when finished.", flush=True)
     ai_goals = []
     for i in range(5):
@@ -191,16 +144,11 @@
             break
         ai_goals.append(ai_goal)
     if len(ai_goals) == 0:
-<<<<<<< HEAD
         ai_goals = [
             "Increase net worth",
             "Grow Twitter Account",
             "Develop and manage multiple businesses autonomously",
         ]
-=======
-        ai_goals = ["Increase net worth", "Grow Twitter Account",
-                    "Develop and manage multiple businesses autonomously"]
->>>>>>> 73ef9350
 
     prompt = data.load_prompt()
     prompt_start = """Your decisions must always be made independently without seeking user assistance. Play to your strengths as an LLM and pursue simple strategies with no legal complications."""
@@ -218,7 +166,6 @@
 
 
 def parse_arguments():
-<<<<<<< HEAD
     parser = argparse.ArgumentParser(description="Configure AI settings.")
     parser.add_argument(
         "-c", "--continuous_mode", action="store_true", help="Enable continuous mode."
@@ -246,22 +193,6 @@
         print("OpenAI Model:", args.openai_model)
         cfg.set_openai_model(args.openai_model)
 
-=======
-    global cfg
-    cfg.set_continuous_mode(False)
-    cfg.set_speak_mode(False)
-    for arg in sys.argv[1:]:
-        if arg == Argument.CONTINUOUS_MODE.value:
-            print_to_console("Continuous Mode: ", Fore.RED, "ENABLED")
-            print_to_console(
-                "WARNING: ",
-                Fore.RED,
-                "Continuous mode is not recommended. It is potentially dangerous and may cause your AI to run forever or carry out actions you would not usually authorise. Use at your own risk.")
-            cfg.set_continuous_mode(True)
-        elif arg == Argument.SPEAK_MODE.value:
-            print_to_console("Speak Mode: ", Fore.GREEN, "ENABLED")
-            cfg.set_speak_mode(True)
->>>>>>> 73ef9350
 
 
 cfg = Config()
@@ -280,16 +211,8 @@
     # Send message to AI, get response
     with Spinner("Thinking... "):
         assistant_reply = chat.chat_with_ai(
-<<<<<<< HEAD
             prompt, user_input, full_message_history, mem.permanent_memory, token_limit
         )
-=======
-            prompt,
-            user_input,
-            full_message_history,
-            mem.permanent_memory,
-            token_limit)
->>>>>>> 73ef9350
 
     # Print Assistant thoughts
     print_assistant_thoughts(assistant_reply)
@@ -308,16 +231,9 @@
         print_to_console(
             "NEXT ACTION: ",
             Fore.CYAN,
-<<<<<<< HEAD
             f"COMMAND = {Fore.CYAN}{command_name}{Style.RESET_ALL}  ARGUMENTS = {Fore.CYAN}{arguments}{Style.RESET_ALL}",
         )
         print("Enter 'y' to authorise command or 'n' to exit program...", flush=True)
-=======
-            f"COMMAND = {Fore.CYAN}{command_name}{Style.RESET_ALL}  ARGUMENTS = {Fore.CYAN}{arguments}{Style.RESET_ALL}")
-        print(
-            "Enter 'y' to authorise command or 'n' to exit program...",
-            flush=True)
->>>>>>> 73ef9350
         while True:
             console_input = input(Fore.MAGENTA + "Input:" + Style.RESET_ALL)
             if console_input.lower() == "y":
@@ -334,25 +250,15 @@
             break
 
         print_to_console(
-<<<<<<< HEAD
             "-=-=-=-=-=-=-= COMMAND AUTHORISED BY USER -=-=-=-=-=-=-=", Fore.MAGENTA, ""
         )
-=======
-            "-=-=-=-=-=-=-= COMMAND AUTHORISED BY USER -=-=-=-=-=-=-=",
-            Fore.MAGENTA,
-            "")
->>>>>>> 73ef9350
     else:
         # Print command
         print_to_console(
             "NEXT ACTION: ",
             Fore.CYAN,
-<<<<<<< HEAD
             f"COMMAND = {Fore.CYAN}{command_name}{Style.RESET_ALL}  ARGUMENTS = {Fore.CYAN}{arguments}{Style.RESET_ALL}",
         )
-=======
-            f"COMMAND = {Fore.CYAN}{command_name}{Style.RESET_ALL}  ARGUMENTS = {Fore.CYAN}{arguments}{Style.RESET_ALL}")
->>>>>>> 73ef9350
 
     # Exectute command
     if command_name.lower() != "error":
@@ -367,11 +273,6 @@
         print_to_console("SYSTEM: ", Fore.YELLOW, result)
     else:
         full_message_history.append(
-<<<<<<< HEAD
             chat.create_chat_message("system", "Unable to execute command")
         )
-=======
-            chat.create_chat_message(
-                "system", "Unable to execute command"))
->>>>>>> 73ef9350
         print_to_console("SYSTEM: ", Fore.YELLOW, "Unable to execute command")