from requests import get
from bs4 import BeautifulSoup
from config import Config
from llm_utils import create_chat_completion

cfg = Config()

def scrape_text(url):
    """Scrape text from a webpage"""
    # Most basic check if the URL is valid:
    if not url.startswith('http'):
        return "Error: Invalid URL"
    
    try:
        response = requests.get(url, headers=cfg.user_agent_header)
    except requests.exceptions.RequestException as e:
        return "Error: " + str(e)

    # Check if the response contains an HTTP error
    if response.status_code >= 400:
        return "Error: HTTP " + str(response.status_code) + " error"

    soup = BeautifulSoup(response.text, "html.parser")

    for script in soup(["script", "style"]):
        script.extract()

    text = soup.get_text()
    lines = (line.strip() for line in text.splitlines())
    chunks = (phrase.strip() for line in lines for phrase in line.split("  "))
    text = '\n'.join(chunk for chunk in chunks if chunk)

    return text


def extract_hyperlinks(soup):
    """Extract hyperlinks from a BeautifulSoup object"""
    hyperlinks = []
    for link in soup.find_all('a', href=True):
        hyperlinks.append((link.text, link['href']))
    return hyperlinks


def format_hyperlinks(hyperlinks):
    """Format hyperlinks into a list of strings"""
    formatted_links = []
    for link_text, link_url in hyperlinks:
        formatted_links.append(f"{link_text} ({link_url})")
    return formatted_links


def scrape_links(url):
<<<<<<< HEAD
    response = get(url, headers=cfg.user_agent_header)
=======
    """Scrape links from a webpage"""
    response = requests.get(url, headers=cfg.user_agent_header)
>>>>>>> a768dc2f

    # Check if the response contains an HTTP error
    if response.status_code >= 400:
        return "error"

    soup = BeautifulSoup(response.text, "html.parser")

    for script in soup(["script", "style"]):
        script.extract()

    hyperlinks = extract_hyperlinks(soup)

    return format_hyperlinks(hyperlinks)


def split_text(text, max_length=8192):
    """Split text into chunks of a maximum length"""
    paragraphs = text.split("\n")
    current_length = 0
    current_chunk = []

    for paragraph in paragraphs:
        if current_length + len(paragraph) + 1 <= max_length:
            current_chunk.append(paragraph)
            current_length += len(paragraph) + 1
        else:
            yield "\n".join(current_chunk)
            current_chunk = [paragraph]
            current_length = len(paragraph) + 1

    if current_chunk:
        yield "\n".join(current_chunk)


def create_message(chunk, question):
    """Create a message for the user to summarize a chunk of text"""
    return {
        "role": "user",
        "content": f"\"\"\"{chunk}\"\"\" Using the above text, please answer the following question: \"{question}\" -- if the question cannot be answered using the text, please summarize the text."
    }

def summarize_text(text, question):
    """Summarize text using the LLM model"""
    if not text:
        return "Error: No text to summarize"

    text_length = len(text)
    print(f"Text length: {text_length} characters")

    summaries = []
    chunks = list(split_text(text))

    for i, chunk in enumerate(chunks):
        print(f"Summarizing chunk {i + 1} / {len(chunks)}")
        messages = [create_message(chunk, question)]

        summary = create_chat_completion(
            model=cfg.fast_llm_model,
            messages=messages,
            max_tokens=300,
        )
        summaries.append(summary)

    print(f"Summarized {len(chunks)} chunks.")

    combined_summary = "\n".join(summaries)
    messages = [create_message(combined_summary, question)]

    final_summary = create_chat_completion(
        model=cfg.fast_llm_model,
        messages=messages,
        max_tokens=300,
    )

    return final_summary<|MERGE_RESOLUTION|>--- conflicted
+++ resolved
@@ -50,12 +50,8 @@
 
 
 def scrape_links(url):
-<<<<<<< HEAD
-    response = get(url, headers=cfg.user_agent_header)
-=======
     """Scrape links from a webpage"""
     response = requests.get(url, headers=cfg.user_agent_header)
->>>>>>> a768dc2f
 
     # Check if the response contains an HTTP error
     if response.status_code >= 400:
