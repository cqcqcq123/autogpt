--- conflicted
+++ resolved
@@ -1,9 +1,5 @@
-<<<<<<< HEAD
-from json import loads
-=======
 import json
 from typing import Any, Dict, Union
->>>>>>> da6c0240
 from call_ai_function import call_ai_function
 from config import Config
 from json_utils import correct_json
@@ -36,22 +32,6 @@
 ) -> Union[str, Dict[Any, Any]]:
     try:
         json_str = json_str.replace('\t', '')
-<<<<<<< HEAD
-        return loads(json_str)
-    except Exception as e:
-        # Let's do something manually - sometimes GPT responds with something BEFORE the braces:
-        # "I'm sorry, I don't understand. Please try again."{"text": "I'm sorry, I don't understand. Please try again.", "confidence": 0.0}
-        # So let's try to find the first brace and then parse the rest of the string
-        try:
-          brace_index = json_str.index("{")
-          json_str = json_str[brace_index:]
-          last_brace_index = json_str.rindex("}")
-          json_str = json_str[:last_brace_index+1]
-          return loads(json_str)
-        except Exception as e:
-          if try_to_fix_with_gpt:
-            print(f"Warning: Failed to parse AI output, attempting to fix.\n If you see this warning frequently, it's likely that your prompt is confusing the AI. Try changing it up slightly.")
-=======
         return json.loads(json_str)
     except json.JSONDecodeError as _:  # noqa: F841
         json_str = correct_json(json_str)
@@ -78,15 +58,10 @@
                   "\n If you see this warning frequently, it's likely that"
                   " your prompt is confusing the AI. Try changing it up"
                   " slightly.")
->>>>>>> da6c0240
             # Now try to fix this up using the ai_functions
             ai_fixed_json = fix_json(json_str, JSON_SCHEMA, cfg.debug)
             if ai_fixed_json != "failed":
-<<<<<<< HEAD
-              return loads(ai_fixed_json)
-=======
                 return json.loads(ai_fixed_json)
->>>>>>> da6c0240
             else:
                 # This allows the AI to react to the error message,
                 #   which usually results in it correcting its ways.
@@ -119,11 +94,7 @@
         print(f"Fixed JSON: {result_string}")
         print("----------- END OF FIX ATTEMPT ----------------")
     try:
-<<<<<<< HEAD
-        loads(result_string) # just check the validity
-=======
         json.loads(result_string)  # just check the validity
->>>>>>> da6c0240
         return result_string
     except:  # noqa: E722
         # Get the call stack:
