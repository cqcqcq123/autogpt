import time
import openai
import keys

from config import Config

cfg = Config()

# Initialize the OpenAI API client
openai.api_key = keys.OPENAI_API_KEY


def create_chat_message(role, content):
    """
    Create a chat message with the given role and content.

    Args:
    role (str): The role of the message sender, e.g., "system", "user", or "assistant".
    content (str): The content of the message.

    Returns:
    dict: A dictionary containing the role and content of the message.
    """
    return {"role": role, "content": content}


def chat_with_ai(
<<<<<<< HEAD
    prompt, user_input, full_message_history, permanent_memory, token_limit, debug=False
):
=======
        prompt,
        user_input,
        full_message_history,
        permanent_memory,
        token_limit,
        debug=False):
>>>>>>> 99a33023
    while True:
        try:
            """
            Interact with the OpenAI API, sending the prompt, user input, message history, and permanent memory.

            Args:
            prompt (str): The prompt explaining the rules to the AI.
            user_input (str): The input from the user.
            full_message_history (list): The list of all messages sent between the user and the AI.
            permanent_memory (list): The list of items in the AI's permanent memory.
            token_limit (int): The maximum number of tokens allowed in the API call.

            Returns:
            str: The AI's response.
            """
            current_context = [
<<<<<<< HEAD
                create_chat_message("system", prompt),
                create_chat_message("system", f"Permanent memory: {permanent_memory}"),
            ]
            current_context.extend(
                full_message_history[
                    -(token_limit - len(prompt) - len(permanent_memory) - 10) :
                ]
            )
=======
                create_chat_message(
                    "system", prompt), create_chat_message(
                    "system", f"Permanent memory: {permanent_memory}")]
            current_context.extend(
                full_message_history[-(token_limit - len(prompt) - len(permanent_memory) - 10):])
>>>>>>> 99a33023
            current_context.extend([create_chat_message("user", user_input)])

            # Debug print the current context
            if debug:
                print("------------ CONTEXT SENT TO AI ---------------")
                for message in current_context:
                    # Skip printing the prompt
                    if message["role"] == "system" and message["content"] == prompt:
                        continue
                    print(
                        f"{message['role'].capitalize()}: {message['content']}")
                print("----------- END OF CONTEXT ----------------")

            response = openai.ChatCompletion.create(
                model=cfg.openai_model,
                messages=current_context,
            )

            assistant_reply = response.choices[0].message["content"]

            # Update full message history
<<<<<<< HEAD
            full_message_history.append(create_chat_message("user", user_input))
            full_message_history.append(
                create_chat_message("assistant", assistant_reply)
            )

            return assistant_reply
        except openai.error.RateLimitError:
            print("Error: ", "API Rate Limit Reached. Waiting 60 seconds...")
            time.sleep(60)
        except Exception as e:
            print(e, "An Exception occured.")
=======
            full_message_history.append(
                create_chat_message(
                    "user", user_input))
            full_message_history.append(
                create_chat_message(
                    "assistant", assistant_reply))

            return assistant_reply
        except openai.error.RateLimitError:
            print("Error: ", "API Rate Limit Reached. Waiting 10 seconds...")
            time.sleep(10)
>>>>>>> 99a33023
<|MERGE_RESOLUTION|>--- conflicted
+++ resolved
@@ -25,17 +25,14 @@
 
 
 def chat_with_ai(
-<<<<<<< HEAD
     prompt, user_input, full_message_history, permanent_memory, token_limit, debug=False
 ):
-=======
         prompt,
         user_input,
         full_message_history,
         permanent_memory,
         token_limit,
         debug=False):
->>>>>>> 99a33023
     while True:
         try:
             """
@@ -52,7 +49,6 @@
             str: The AI's response.
             """
             current_context = [
-<<<<<<< HEAD
                 create_chat_message("system", prompt),
                 create_chat_message("system", f"Permanent memory: {permanent_memory}"),
             ]
@@ -61,13 +57,7 @@
                     -(token_limit - len(prompt) - len(permanent_memory) - 10) :
                 ]
             )
-=======
-                create_chat_message(
-                    "system", prompt), create_chat_message(
-                    "system", f"Permanent memory: {permanent_memory}")]
-            current_context.extend(
-                full_message_history[-(token_limit - len(prompt) - len(permanent_memory) - 10):])
->>>>>>> 99a33023
+
             current_context.extend([create_chat_message("user", user_input)])
 
             # Debug print the current context
@@ -89,7 +79,6 @@
             assistant_reply = response.choices[0].message["content"]
 
             # Update full message history
-<<<<<<< HEAD
             full_message_history.append(create_chat_message("user", user_input))
             full_message_history.append(
                 create_chat_message("assistant", assistant_reply)
@@ -97,20 +86,7 @@
 
             return assistant_reply
         except openai.error.RateLimitError:
-            print("Error: ", "API Rate Limit Reached. Waiting 60 seconds...")
-            time.sleep(60)
+            print("Error: ", "API Rate Limit Reached. Waiting 10 seconds...")
+            time.sleep(10)
         except Exception as e:
             print(e, "An Exception occured.")
-=======
-            full_message_history.append(
-                create_chat_message(
-                    "user", user_input))
-            full_message_history.append(
-                create_chat_message(
-                    "assistant", assistant_reply))
-
-            return assistant_reply
-        except openai.error.RateLimitError:
-            print("Error: ", "API Rate Limit Reached. Waiting 10 seconds...")
-            time.sleep(10)
->>>>>>> 99a33023
