--- conflicted
+++ resolved
@@ -22,13 +22,8 @@
 
     def __init__(
         self,
-<<<<<<< HEAD
         config: BaseAgentConfiguration,
-        event_history: EpisodicActionHistory[ActionProposal],
-=======
-        config: "BaseAgentConfiguration",
         event_history: EpisodicActionHistory[AnyProposal],
->>>>>>> f107ff8c
     ):
         self.config = config
         self.event_history = event_history
