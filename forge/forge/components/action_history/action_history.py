from __future__ import annotations

from typing import Callable, Iterator, Optional

from pydantic import BaseModel

from forge.agent.components import ConfigurableComponent
from forge.agent.protocols import AfterExecute, AfterParse, MessageProvider
from forge.llm.prompting.utils import indent
from forge.llm.providers import ChatMessage, MultiProvider
<<<<<<< HEAD
from forge.llm.providers.schema import ToolResultMessage

if TYPE_CHECKING:
    from forge.config.config import Config
=======
from forge.llm.providers.multi import ModelName
from forge.llm.providers.openai import OpenAIModelName
>>>>>>> c19ab2b2

from .model import ActionResult, AnyProposal, Episode, EpisodicActionHistory


class ActionHistoryConfiguration(BaseModel):
    model_name: ModelName = OpenAIModelName.GPT3
    """Name of the llm model used to compress the history"""
    max_tokens: int = 1024
    """Maximum number of tokens to use up with generated history messages"""
    spacy_language_model: str = "en_core_web_sm"
    """Language model used for summary chunking using spacy"""


class ActionHistoryComponent(
    MessageProvider,
    AfterParse[AnyProposal],
    AfterExecute,
    ConfigurableComponent[ActionHistoryConfiguration],
):
    """Keeps track of the event history and provides a summary of the steps."""

    config_class = ActionHistoryConfiguration

    def __init__(
        self,
        event_history: EpisodicActionHistory[AnyProposal],
        count_tokens: Callable[[str], int],
        llm_provider: MultiProvider,
        config: Optional[ActionHistoryConfiguration] = None,
    ) -> None:
        ConfigurableComponent.__init__(self, config)
        self.event_history = event_history
        self.count_tokens = count_tokens
        self.llm_provider = llm_provider

    def get_messages(self) -> Iterator[ChatMessage]:
<<<<<<< HEAD
        messages: list[ChatMessage] = []
        step_summaries: list[str] = []
        tokens: int = 0
        n_episodes = len(self.event_history.episodes)

        # Include a summary for all except the latest 4 steps
        for i, episode in enumerate(reversed(self.event_history.episodes)):
            # Use full format for the latest 4 steps, summary or format for older steps
            if i < 4:
                messages.insert(0, episode.action.raw_message)
                tokens += self.count_tokens(str(messages[0]))  # HACK
                if episode.result:
                    result_message = self._make_result_message(episode, episode.result)
                    messages.insert(1, result_message)
                    tokens += self.count_tokens(str(result_message))  # HACK
                continue
            elif episode.summary is None:
                step_content = indent(episode.format(), 2).strip()
            else:
                step_content = episode.summary

            step = f"* Step {n_episodes - i}: {step_content}"

            if self.max_tokens and self.count_tokens:
                step_tokens = self.count_tokens(step)
                if tokens + step_tokens > self.max_tokens:
                    break
                tokens += step_tokens

            step_summaries.insert(0, step)

        if step_summaries:
            step_summaries_fmt = "\n\n".join(step_summaries)
            yield ChatMessage.system(
                f"## Progress on your Task so far\n"
                "Here is a summary of the steps that you have executed so far, "
                "use this as your consideration for determining the next action!\n"
                f"{step_summaries_fmt}"
            )

        yield from messages
=======
        if progress := self._compile_progress(
            self.event_history.episodes,
            self.config.max_tokens,
            self.count_tokens,
        ):
            yield ChatMessage.system(f"## Progress on your Task so far\n\n{progress}")
>>>>>>> c19ab2b2

    def after_parse(self, result: AnyProposal) -> None:
        self.event_history.register_action(result)

    async def after_execute(self, result: ActionResult) -> None:
        self.event_history.register_result(result)
        await self.event_history.handle_compression(
            self.llm_provider, self.config.model_name, self.config.spacy_language_model
        )

    @staticmethod
    def _make_result_message(episode: Episode, result: ActionResult) -> ChatMessage:
        if result.status == "success":
            return (
                ToolResultMessage(
                    content=str(result.outputs),
                    tool_call_id=episode.action.raw_message.tool_calls[0].id,
                )
                if episode.action.raw_message.tool_calls
                else ChatMessage.user(
                    f"{episode.action.use_tool.name} returned: "
                    + (
                        f"```\n{result.outputs}\n```"
                        if "\n" in str(result.outputs)
                        else f"`{result.outputs}`"
                    )
                )
            )
        elif result.status == "error":
            return (
                ToolResultMessage(
                    content=f"{result.reason}\n\n{result.error or ''}".strip(),
                    is_error=True,
                    tool_call_id=episode.action.raw_message.tool_calls[0].id,
                )
                if episode.action.raw_message.tool_calls
                else ChatMessage.user(
                    f"{episode.action.use_tool.name} raised an error: ```\n"
                    f"{result.reason}\n"
                    "```"
                )
            )
        else:
            return ChatMessage.user(result.feedback)

    def _compile_progress(
        self,
        episode_history: list[Episode[AnyProposal]],
        max_tokens: Optional[int] = None,
        count_tokens: Optional[Callable[[str], int]] = None,
    ) -> str:
        if max_tokens and not count_tokens:
            raise ValueError("count_tokens is required if max_tokens is set")

        steps: list[str] = []
        tokens: int = 0
        n_episodes = len(episode_history)

        for i, episode in enumerate(reversed(episode_history)):
            # Use full format for the latest 4 steps, summary or format for older steps
            if i < 4 or episode.summary is None:
                step_content = indent(episode.format(), 2).strip()
            else:
                step_content = episode.summary

            step = f"* Step {n_episodes - i}: {step_content}"

            if max_tokens and count_tokens:
                step_tokens = count_tokens(step)
                if tokens + step_tokens > max_tokens:
                    break
                tokens += step_tokens

            steps.insert(0, step)

        return "\n\n".join(steps)<|MERGE_RESOLUTION|>--- conflicted
+++ resolved
@@ -8,15 +8,9 @@
 from forge.agent.protocols import AfterExecute, AfterParse, MessageProvider
 from forge.llm.prompting.utils import indent
 from forge.llm.providers import ChatMessage, MultiProvider
-<<<<<<< HEAD
-from forge.llm.providers.schema import ToolResultMessage
-
-if TYPE_CHECKING:
-    from forge.config.config import Config
-=======
 from forge.llm.providers.multi import ModelName
 from forge.llm.providers.openai import OpenAIModelName
->>>>>>> c19ab2b2
+from forge.llm.providers.schema import ToolResultMessage
 
 from .model import ActionResult, AnyProposal, Episode, EpisodicActionHistory
 
@@ -53,7 +47,6 @@
         self.llm_provider = llm_provider
 
     def get_messages(self) -> Iterator[ChatMessage]:
-<<<<<<< HEAD
         messages: list[ChatMessage] = []
         step_summaries: list[str] = []
         tokens: int = 0
@@ -77,9 +70,9 @@
 
             step = f"* Step {n_episodes - i}: {step_content}"
 
-            if self.max_tokens and self.count_tokens:
+            if self.config.max_tokens and self.count_tokens:
                 step_tokens = self.count_tokens(step)
-                if tokens + step_tokens > self.max_tokens:
+                if tokens + step_tokens > self.config.max_tokens:
                     break
                 tokens += step_tokens
 
@@ -95,14 +88,6 @@
             )
 
         yield from messages
-=======
-        if progress := self._compile_progress(
-            self.event_history.episodes,
-            self.config.max_tokens,
-            self.count_tokens,
-        ):
-            yield ChatMessage.system(f"## Progress on your Task so far\n\n{progress}")
->>>>>>> c19ab2b2
 
     def after_parse(self, result: AnyProposal) -> None:
         self.event_history.register_action(result)
