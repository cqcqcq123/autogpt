--- conflicted
+++ resolved
@@ -5,12 +5,7 @@
 import string
 import subprocess
 from pathlib import Path
-<<<<<<< HEAD
-from tempfile import NamedTemporaryFile
 from typing import Iterator, Literal, Optional
-=======
-from typing import Iterator
->>>>>>> 46c1762f
 
 import docker
 from docker.errors import DockerException, ImageNotFound, NotFound
