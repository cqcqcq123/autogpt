--- conflicted
+++ resolved
@@ -367,11 +367,7 @@
         """Get the token limit for a given model."""
         return OPEN_AI_MODELS[model_name].max_tokens
 
-<<<<<<< HEAD
-    def get_tokenizer(self, model_name: OpenAIModelName) -> ModelTokenizer:
-=======
     def get_tokenizer(self, model_name: OpenAIModelName) -> ModelTokenizer[int]:
->>>>>>> 738c8fff
         return tiktoken.encoding_for_model(model_name)
 
     def count_tokens(self, text: str, model_name: OpenAIModelName) -> int:
