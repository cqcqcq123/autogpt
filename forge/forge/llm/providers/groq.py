from __future__ import annotations

import enum
import logging
from typing import Any, Optional

import tiktoken
from pydantic import SecretStr

<<<<<<< HEAD
from forge.llm.providers.schema import (
=======
from forge.models.config import UserConfigurable

from ._openai_base import BaseOpenAIChatProvider
from .schema import (
>>>>>>> 4e76768b
    ChatModelInfo,
    ModelProviderBudget,
    ModelProviderConfiguration,
    ModelProviderCredentials,
    ModelProviderName,
    ModelProviderSettings,
    ModelTokenizer,
)
<<<<<<< HEAD
from forge.models.config import UserConfigurable

from ._openai_base import BaseOpenAIChatProvider
=======
>>>>>>> 4e76768b


class GroqModelName(str, enum.Enum):
    LLAMA3_8B = "llama3-8b-8192"
    LLAMA3_70B = "llama3-70b-8192"
    MIXTRAL_8X7B = "mixtral-8x7b-32768"
    GEMMA_7B = "gemma-7b-it"


GROQ_CHAT_MODELS = {
    info.name: info
    for info in [
        ChatModelInfo(
            name=GroqModelName.LLAMA3_8B,
            provider_name=ModelProviderName.GROQ,
            prompt_token_cost=0.05 / 1e6,
            completion_token_cost=0.10 / 1e6,
            max_tokens=8192,
            has_function_call_api=True,
        ),
        ChatModelInfo(
            name=GroqModelName.LLAMA3_70B,
            provider_name=ModelProviderName.GROQ,
            prompt_token_cost=0.59 / 1e6,
            completion_token_cost=0.79 / 1e6,
            max_tokens=8192,
            has_function_call_api=True,
        ),
        ChatModelInfo(
            name=GroqModelName.MIXTRAL_8X7B,
            provider_name=ModelProviderName.GROQ,
            prompt_token_cost=0.27 / 1e6,
            completion_token_cost=0.27 / 1e6,
            max_tokens=32768,
            has_function_call_api=True,
        ),
        ChatModelInfo(
            name=GroqModelName.GEMMA_7B,
            provider_name=ModelProviderName.GROQ,
            prompt_token_cost=0.10 / 1e6,
            completion_token_cost=0.10 / 1e6,
            max_tokens=8192,
            has_function_call_api=True,
        ),
    ]
}


class GroqCredentials(ModelProviderCredentials):
    """Credentials for Groq."""

    api_key: SecretStr = UserConfigurable(from_env="GROQ_API_KEY")  # type: ignore
    api_base: Optional[SecretStr] = UserConfigurable(
        default=None, from_env="GROQ_API_BASE_URL"
    )

    def get_api_access_kwargs(self) -> dict[str, str]:
        return {
            k: v.get_secret_value()
            for k, v in {
                "api_key": self.api_key,
                "base_url": self.api_base,
            }.items()
            if v is not None
        }


class GroqSettings(ModelProviderSettings):
    credentials: Optional[GroqCredentials]  # type: ignore
    budget: ModelProviderBudget  # type: ignore


class GroqProvider(BaseOpenAIChatProvider[GroqModelName, GroqSettings]):
    CHAT_MODELS = GROQ_CHAT_MODELS
    MODELS = CHAT_MODELS

    default_settings = GroqSettings(
        name="groq_provider",
        description="Provides access to Groq's API.",
        configuration=ModelProviderConfiguration(),
        credentials=None,
        budget=ModelProviderBudget(),
    )

    _settings: GroqSettings
    _configuration: ModelProviderConfiguration
    _credentials: GroqCredentials
    _budget: ModelProviderBudget

    def __init__(
        self,
        settings: Optional[GroqSettings] = None,
        logger: Optional[logging.Logger] = None,
    ):
        super(GroqProvider, self).__init__(settings=settings, logger=logger)

        from groq import AsyncGroq

        self._client = AsyncGroq(
            **self._credentials.get_api_access_kwargs()  # type: ignore
        )

    def get_tokenizer(self, model_name: GroqModelName) -> ModelTokenizer[Any]:
        # HACK: No official tokenizer is available for Groq
        return tiktoken.encoding_for_model("gpt-3.5-turbo")<|MERGE_RESOLUTION|>--- conflicted
+++ resolved
@@ -7,14 +7,10 @@
 import tiktoken
 from pydantic import SecretStr
 
-<<<<<<< HEAD
-from forge.llm.providers.schema import (
-=======
 from forge.models.config import UserConfigurable
 
 from ._openai_base import BaseOpenAIChatProvider
 from .schema import (
->>>>>>> 4e76768b
     ChatModelInfo,
     ModelProviderBudget,
     ModelProviderConfiguration,
@@ -23,12 +19,6 @@
     ModelProviderSettings,
     ModelTokenizer,
 )
-<<<<<<< HEAD
-from forge.models.config import UserConfigurable
-
-from ._openai_base import BaseOpenAIChatProvider
-=======
->>>>>>> 4e76768b
 
 
 class GroqModelName(str, enum.Enum):
