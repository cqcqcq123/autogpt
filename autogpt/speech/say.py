--- conflicted
+++ resolved
@@ -14,17 +14,11 @@
 )  # The amount of sounds to queue before blocking the main thread
 
 
-<<<<<<< HEAD
-def say_text(text: str, description: str = "", voice_index: int = 0) -> None:
+def say_text(text: str, description: str = "", config: Config, voice_index: int = 0) -> None:
     """Speak the given text using the given voice index"""
     cfg = Config()
-    default_voice_engine, voice_engine = _get_voice_engine(cfg)
+    default_voice_engine, voice_engine = _get_voice_engine(config)
     plain_speech = _get_plain_speech(text, description)
-=======
-def say_text(text: str, config: Config, voice_index: int = 0) -> None:
-    """Speak the given text using the given voice index"""
-    default_voice_engine, voice_engine = _get_voice_engine(config)
->>>>>>> 7d923f83
 
     def speak() -> None:
         success = voice_engine.say(plain_speech, voice_index)
