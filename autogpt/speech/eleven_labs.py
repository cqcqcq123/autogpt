"""ElevenLabs speech module"""
import os
<<<<<<< HEAD
import typing
from playsound import playsound
=======
>>>>>>> fbdf9d4b

import requests
from playsound import playsound

from autogpt.config import Config
from autogpt.speech.base import VoiceBase
from vocode.turn_based.synthesizer.eleven_labs_synthesizer import ElevenLabsSynthesizer

from autogpt.speech.vocode_base import VocodeVoiceBase

PLACEHOLDERS = {"your-voice-id"}


class ElevenLabsSpeech(VocodeVoiceBase):
    """ElevenLabs speech class"""

    def _setup(self) -> None:
        """Set up the voices, API key, etc.

        Returns:
            None: None
        """

        cfg = Config()
        default_voices = ["ErXwobaYiN019PkySvjV", "EXAVITQu4vr4xnSDxMaL"]
        voice_options = {
            "Rachel": "21m00Tcm4TlvDq8ikWAM",
            "Domi": "AZnzlk1XvdvUeBnXmlld",
            "Bella": "EXAVITQu4vr4xnSDxMaL",
            "Antoni": "ErXwobaYiN019PkySvjV",
            "Elli": "MF3mGyEYCl7XYWbV9V6O",
            "Josh": "TxGEqnHWrfWFTfGW9XjX",
            "Arnold": "VR6AewLTigWG4xSOukaG",
            "Adam": "pNInz6obpgDQGcFmaJgB",
            "Sam": "yoZ06aMxZJJ28mfd3POQ",
        }
        self._voices = default_voices.copy()
        if cfg.elevenlabs_voice_1_id in voice_options:
            cfg.elevenlabs_voice_1_id = voice_options[cfg.elevenlabs_voice_1_id]
        if cfg.elevenlabs_voice_2_id in voice_options:
            cfg.elevenlabs_voice_2_id = voice_options[cfg.elevenlabs_voice_2_id]
        self._use_custom_voice(cfg.elevenlabs_voice_1_id, 0)
        self._use_custom_voice(cfg.elevenlabs_voice_2_id, 1)
        super()._setup()

    def _create_synthesizer(self) -> ElevenLabsSynthesizer:
        cfg = Config()
        return ElevenLabsSynthesizer(
            api_key=cfg.elevenlabs_api_key, voice_id=self._voices[0]
        )

    def _use_custom_voice(self, voice, voice_index) -> None:
        """Use a custom voice if provided and not a placeholder

        Args:
            voice (str): The voice ID
            voice_index (int): The voice index

        Returns:
            None: None
        """
        # Placeholder values that should be treated as empty
        if voice and voice not in PLACEHOLDERS:
            self._voices[voice_index] = voice

    def _speech(self, text: str, voice_index: int = 0) -> bool:
        """Speak text using elevenlabs.io's API

        Args:
            text (str): The text to speak
            voice_index (int, optional): The voice to use. Defaults to 0.

        Returns:
            bool: True if the request was successful, False otherwise
        """
        typing.cast(ElevenLabsSynthesizer, self.synthesizer).voice_id = self._voices[
            voice_index
        ]
        return super()._speech(text)<|MERGE_RESOLUTION|>--- conflicted
+++ resolved
@@ -1,13 +1,6 @@
 """ElevenLabs speech module"""
 import os
-<<<<<<< HEAD
 import typing
-from playsound import playsound
-=======
->>>>>>> fbdf9d4b
-
-import requests
-from playsound import playsound
 
 from autogpt.config import Config
 from autogpt.speech.base import VoiceBase
