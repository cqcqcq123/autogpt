--- conflicted
+++ resolved
@@ -31,52 +31,35 @@
 
 
 def attempt_to_fix_json_by_finding_outermost_brackets(json_string):
-<<<<<<< HEAD
     if cfg.debug_mode:
-        message = "I have received an invalid JSON response from the OpenAI API. Trying to fix it now."
         log_message = "Attempting to fix JSON by finding outermost brackets\n"
 
         if cfg.speak_mode:
+            message = (
+                "I have received an invalid JSON response from the OpenAI API. "
+                "Trying to fix it now."
+            )
             speak.say_text(message)
 
         logger.typewriter_log(log_message)
-=======
-    if cfg.speak_mode and cfg.debug_mode:
-        speak.say_text(
-            "I have received an invalid JSON response from the OpenAI API. "
-            "Trying to fix it now."
-        )
-    logger.typewriter_log("Attempting to fix JSON by finding outermost brackets\n")
->>>>>>> e986af5d
 
     try:
         # Use regex to search for JSON objects
         import regex
 
         json_pattern = regex.compile(r"\{(?:[^{}]|(?R))*\}")
-        json_match = json_pattern.search(json_string)
-
-        if json_match:
-            # Extract the valid JSON object from the string
-            json_string = json_match.group(0)
-<<<<<<< HEAD
-            if cfg.debug_mode:
-                log_message = "Apparently json was fixed."
-
-                if cfg.speak_mode:
-                    speak.say_text(log_message)
-
-                logger.typewriter_log(title=log_message, title_color=Fore.GREEN)
-=======
-            logger.typewriter_log(
-                title="Apparently json was fixed.", title_color=Fore.GREEN
-            )
-            if cfg.speak_mode and cfg.debug_mode:
-                speak.say_text("Apparently json was fixed.")
->>>>>>> e986af5d
-        else:
+        if not (json_match := json_pattern.search(json_string)):
             raise ValueError("No valid JSON object found")
 
+        # Extract the valid JSON object from the string
+        json_string = json_match.group(0)
+        if cfg.debug_mode:
+            log_message = "Apparently json was fixed."
+
+            if cfg.speak_mode:
+                speak.say_text(log_message)
+
+            logger.typewriter_log(title=log_message, title_color=Fore.GREEN)
     except (json.JSONDecodeError, ValueError) as e:
         if cfg.debug_mode:
             logger.error("Error: Invalid JSON: %s\n", json_string)
