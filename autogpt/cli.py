"""Main script for the autogpt package."""
import click
import autogpt.prompts.prompt 

@click.group(invoke_without_command=True)
@click.option("-c", "--continuous", is_flag=True, help="Enable Continuous Mode")
@click.option(
    "--skip-reprompt",
    "-y",
    is_flag=True,
    help="Skips the re-prompting messages at the beginning of the script",
)
@click.option(
    "--ai-settings",
    "-C",
    help="Specifies which ai_settings.yaml file to use, will also automatically skip the re-prompt.",
)
@click.option(
    "-l",
    "--continuous-limit",
    type=int,
    help="Defines the number of times to run in continuous mode",
)
@click.option("--speak", is_flag=True, help="Enable Speak Mode")
@click.option("--debug", is_flag=True, help="Enable Debug Mode")
@click.option("--gpt3only", is_flag=True, help="Enable GPT3.5 Only Mode")
@click.option("--gpt4only", is_flag=True, help="Enable GPT4 Only Mode")
@click.option(
    "--use-memory",
    "-m",
    "memory_type",
    type=str,
    help="Defines which Memory backend to use",
)
@click.option(
    "-b",
    "--browser-name",
    help="Specifies which web-browser to use when using selenium to scrape the web.",
)
@click.option(
    "--allow-downloads",
    is_flag=True,
    help="Dangerous: Allows Auto-GPT to download files natively.",
)
@click.option(
    "--skip-news",
    is_flag=True,
    help="Specifies whether to suppress the output of latest news on startup.",
)
@click.option(
    # TODO: this is a hidden option for now, necessary for integration testing.
    #   We should make this public once we're ready to roll out agent specific workspaces.
    "--workspace-directory",
    "-w",
    type=click.Path(),
    hidden=True,
)
@click.option(
    "--install-plugin-deps",
    is_flag=True,
    help="Installs external dependencies for 3rd party plugins.",
)
@click.pass_context
def main(
    ctx: click.Context,
    continuous: bool,
    continuous_limit: int,
    ai_settings: str,
    skip_reprompt: bool,
    speak: bool,
    debug: bool,
    gpt3only: bool,
    gpt4only: bool,
    memory_type: str,
    browser_name: str,
    allow_downloads: bool,
    skip_news: bool,
    workspace_directory: str,
    install_plugin_deps: bool,
) -> None:
    """
    Welcome to AutoGPT an experimental open-source application showcasing the capabilities of the GPT-4 pushing the boundaries of AI.

    Start an Auto-GPT assistant.
    """
    # Put imports inside function to avoid importing everything when starting the CLI
<<<<<<< HEAD
    import logging
    import sys
    from pathlib import Path

    from colorama import Fore

    from autogpt.agent.agent import Agent
    from autogpt.commands.command import CommandRegistry
    from autogpt.config import Config, check_openai_api_key
    from autogpt.configurator import create_config
    from autogpt.logs import logger
    from autogpt.memory import get_memory
    from autogpt.plugins import scan_plugins
    from autogpt.prompts.prompt import construct_main_project_config , construct_full_prompt
    from autogpt.utils import get_current_git_branch, get_latest_bulletin
    from autogpt.workspace import Workspace
=======
    from autogpt.main import run_auto_gpt
>>>>>>> 6fbac455

    if ctx.invoked_subcommand is None:
        run_auto_gpt(
            continuous,
            continuous_limit,
            ai_settings,
            skip_reprompt,
            speak,
            debug,
            gpt3only,
            gpt4only,
            memory_type,
            browser_name,
            allow_downloads,
            skip_news,
            workspace_directory,
            install_plugin_deps,
        )
<<<<<<< HEAD
        logger.set_level(logging.DEBUG if cfg.debug_mode else logging.INFO)
        if not cfg.skip_news:
            motd = get_latest_bulletin()
            if motd:
                logger.typewriter_log("NEWS: ", Fore.GREEN, motd)
            git_branch = get_current_git_branch()
            if git_branch and git_branch != "stable":
                logger.typewriter_log(
                    "WARNING: ",
                    Fore.RED,
                    f"You are running on `{git_branch}` branch "
                    "- this is not a supported branch.",
                )
            if sys.version_info < (3, 10):
                logger.typewriter_log(
                    "WARNING: ",
                    Fore.RED,
                    "You are running on an older version of Python. "
                    "Some people have observed problems with certain "
                    "parts of Auto-GPT with this version. "
                    "Please consider upgrading to Python 3.10 or higher.",
                )

        # TODO: have this directory live outside the repository (e.g. in a user's
        #   home directory) and have it come in as a command line argument or part of
        #   the env file.
        if workspace_directory is None:
            workspace_directory = Path(__file__).parent / "auto_gpt_workspace"
        else:
            workspace_directory = Path(workspace_directory)
        # TODO: pass in the ai_settings file and the env file and have them cloned into
        #   the workspace directory so we can bind them to the agent.
        workspace_directory = Workspace.make_workspace(workspace_directory)
        cfg.workspace_path = str(workspace_directory)

        # HACK: doing this here to collect some globals that depend on the workspace.
        file_logger_path = workspace_directory / "file_logger.txt"
        if not file_logger_path.exists():
            with file_logger_path.open(mode="w", encoding="utf-8") as f:
                f.write("File Operation Logger ")

        cfg.file_logger_path = str(file_logger_path)

        cfg.set_plugins(scan_plugins(cfg, cfg.debug_mode))
        # Create a CommandRegistry instance and scan default folder
        command_registry = CommandRegistry()
        command_registry.import_commands("autogpt.commands.analyze_code")
        command_registry.import_commands("autogpt.commands.audio_text")
        command_registry.import_commands("autogpt.commands.execute_code")
        command_registry.import_commands("autogpt.commands.file_operations")
        command_registry.import_commands("autogpt.commands.git_operations")
        command_registry.import_commands("autogpt.commands.google_search")
        command_registry.import_commands("autogpt.commands.image_gen")
        command_registry.import_commands("autogpt.commands.improve_code")
        command_registry.import_commands("autogpt.commands.twitter")
        command_registry.import_commands("autogpt.commands.web_selenium")
        command_registry.import_commands("autogpt.commands.write_tests")
        command_registry.import_commands("autogpt.app")
        
        project_config = construct_main_project_config()
        project_config.command_registry = command_registry
        agent_name = project_config.get_current_project().project_name
        # print(prompt)
        # Initialize variables
        full_message_history = []
        next_action_count = 0
        # Make a constant:
        triggering_prompt = (
            "Determine which next command to use, and respond using the"
            " format specified above:"
        )
        # Initialize memory and make sure it is empty.
        # this is particularly important for indexing and referencing pinecone memory
        memory = get_memory(cfg, init=True)
        logger.typewriter_log(
            "Using memory of type:", Fore.GREEN, f"{memory.__class__.__name__}"
        )
        logger.typewriter_log("Using Browser:", Fore.GREEN, cfg.selenium_web_browser)
        system_prompt = construct_full_prompt(project_config)
        if cfg.debug_mode:
            logger.typewriter_log("Prompt:", Fore.GREEN, system_prompt)
        agent = Agent(
            agent_name=agent_name,
            memory=memory,
            full_message_history=full_message_history,
            next_action_count=next_action_count,
            command_registry=command_registry,
            config=project_config,
            system_prompt=system_prompt,
            triggering_prompt=triggering_prompt,
            workspace_directory=workspace_directory,
        )
        agent.start_interaction_loop()
=======
>>>>>>> 6fbac455


if __name__ == "__main__":
    main()<|MERGE_RESOLUTION|>--- conflicted
+++ resolved
@@ -84,7 +84,6 @@
     Start an Auto-GPT assistant.
     """
     # Put imports inside function to avoid importing everything when starting the CLI
-<<<<<<< HEAD
     import logging
     import sys
     from pathlib import Path
@@ -101,9 +100,6 @@
     from autogpt.prompts.prompt import construct_main_project_config , construct_full_prompt
     from autogpt.utils import get_current_git_branch, get_latest_bulletin
     from autogpt.workspace import Workspace
-=======
-    from autogpt.main import run_auto_gpt
->>>>>>> 6fbac455
 
     if ctx.invoked_subcommand is None:
         run_auto_gpt(
@@ -119,10 +115,7 @@
             browser_name,
             allow_downloads,
             skip_news,
-            workspace_directory,
-            install_plugin_deps,
-        )
-<<<<<<< HEAD
+        )
         logger.set_level(logging.DEBUG if cfg.debug_mode else logging.INFO)
         if not cfg.skip_news:
             motd = get_latest_bulletin()
@@ -215,9 +208,6 @@
             triggering_prompt=triggering_prompt,
             workspace_directory=workspace_directory,
         )
-        agent.start_interaction_loop()
-=======
->>>>>>> 6fbac455
 
 
 if __name__ == "__main__":
