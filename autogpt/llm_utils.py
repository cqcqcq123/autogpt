--- conflicted
+++ resolved
@@ -1,69 +1,18 @@
 from __future__ import annotations
 
-import functools
 import time
 from ast import List
 
 import openai
 from colorama import Fore, Style
-from openai.error import APIError, RateLimitError, Timeout
+from openai.error import APIError, RateLimitError
 
-from autogpt.api_manager import ApiManager
 from autogpt.config import Config
 from autogpt.logs import logger
 
+CFG = Config()
 
-def retry_openai_api(
-    num_retries: int = 10,
-    backoff_base: float = 2.0,
-    warn_user: bool = True,
-):
-    """Retry an OpenAI API call.
-
-    Args:
-        num_retries int: Number of retries. Defaults to 10.
-        backoff_base float: Base for exponential backoff. Defaults to 2.
-        warn_user bool: Whether to warn the user. Defaults to True.
-    """
-    retry_limit_msg = f"{Fore.RED}Error: " f"Reached rate limit, passing...{Fore.RESET}"
-    api_key_error_msg = (
-        f"Please double check that you have setup a "
-        f"{Fore.CYAN + Style.BRIGHT}PAID{Style.RESET_ALL} OpenAI API Account. You can "
-        f"read more here: {Fore.CYAN}https://github.com/Significant-Gravitas/Auto-GPT#openai-api-keys-configuration{Fore.RESET}"
-    )
-    backoff_msg = (
-        f"{Fore.RED}Error: API Bad gateway. Waiting {{backoff}} seconds...{Fore.RESET}"
-    )
-
-    def _wrapper(func):
-        @functools.wraps(func)
-        def _wrapped(*args, **kwargs):
-            user_warned = not warn_user
-            num_attempts = num_retries + 1  # +1 for the first attempt
-            for attempt in range(1, num_attempts + 1):
-                try:
-                    return func(*args, **kwargs)
-
-                except RateLimitError:
-                    if attempt == num_attempts:
-                        raise
-
-                    logger.debug(retry_limit_msg)
-                    if not user_warned:
-                        logger.double_check(api_key_error_msg)
-                        user_warned = True
-
-                except APIError as e:
-                    if (e.http_status != 502) or (attempt == num_attempts):
-                        raise
-
-                backoff = backoff_base ** (attempt + 2)
-                logger.debug(backoff_msg.format(backoff=backoff))
-                time.sleep(backoff)
-
-        return _wrapped
-
-    return _wrapper
+openai.api_key = CFG.openai_api_key
 
 
 def call_ai_function(
@@ -83,9 +32,8 @@
     Returns:
         str: The response from the function
     """
-    cfg = Config()
     if model is None:
-        model = cfg.smart_llm_model
+        model = CFG.smart_llm_model
     # For each arg, if any are None, convert to "None":
     args = [str(arg) if arg is not None else "None" for arg in args]
     # parse args to comma separated string
@@ -105,17 +53,10 @@
 # Overly simple abstraction until we create something better
 # simple retry mechanism when getting a rate error or a bad gateway
 def create_chat_completion(
-<<<<<<< HEAD
-    messages: List[Message],  # type: ignore
-    model: Optional[str] = None,
-    temperature: float = None,
-    max_tokens: Optional[int] = None,
-=======
     messages: list,  # type: ignore
     model: str | None = None,
     temperature: float = CFG.temperature,
     max_tokens: int | None = None,
->>>>>>> 91537b04
 ) -> str:
     """Create a chat completion using the OpenAI API
 
@@ -128,55 +69,28 @@
     Returns:
         str: The response from the chat completion
     """
-<<<<<<< HEAD
-    cfg = Config()
-    if temperature is None:
-        temperature = cfg.temperature
-
-=======
     response = None
->>>>>>> 91537b04
     num_retries = 10
     warned_user = False
-    if cfg.debug_mode:
+    if CFG.debug_mode:
         print(
             Fore.GREEN
             + f"Creating chat completion with model {model}, temperature {temperature},"
             f" max_tokens {max_tokens}" + Fore.RESET
         )
-<<<<<<< HEAD
-    for plugin in cfg.plugins:
-        if plugin.can_handle_chat_completion(
-            messages=messages,
-            model=model,
-            temperature=temperature,
-            max_tokens=max_tokens,
-        ):
-            message = plugin.handle_chat_completion(
-                messages=messages,
-                model=model,
-                temperature=temperature,
-                max_tokens=max_tokens,
-            )
-            if message is not None:
-                return message
-    api_manager = ApiManager()
-    response = None
-=======
->>>>>>> 91537b04
     for attempt in range(num_retries):
         backoff = 2 ** (attempt + 2)
         try:
-            if cfg.use_azure:
-                response = api_manager.create_chat_completion(
-                    deployment_id=cfg.get_azure_deployment_id_for_model(model),
+            if CFG.use_azure:
+                response = openai.ChatCompletion.create(
+                    deployment_id=CFG.get_azure_deployment_id_for_model(model),
                     model=model,
                     messages=messages,
                     temperature=temperature,
                     max_tokens=max_tokens,
                 )
             else:
-                response = api_manager.create_chat_completion(
+                response = openai.ChatCompletion.create(
                     model=model,
                     messages=messages,
                     temperature=temperature,
@@ -184,7 +98,7 @@
                 )
             break
         except RateLimitError:
-            if cfg.debug_mode:
+            if CFG.debug_mode:
                 print(
                     Fore.RED + "Error: ",
                     f"Reached rate limit, passing..." + Fore.RESET,
@@ -195,19 +109,14 @@
                     + f"You can read more here: {Fore.CYAN}https://github.com/Significant-Gravitas/Auto-GPT#openai-api-keys-configuration{Fore.RESET}"
                 )
                 warned_user = True
-<<<<<<< HEAD
-        except (APIError, Timeout) as e:
-            if e.http_status != 502:
-=======
         except APIError as e:
             if e.http_status == 502:
                 pass
             else:
->>>>>>> 91537b04
                 raise
             if attempt == num_retries - 1:
                 raise
-        if cfg.debug_mode:
+        if CFG.debug_mode:
             print(
                 Fore.RED + "Error: ",
                 f"API Bad gateway. Waiting {backoff} seconds..." + Fore.RESET,
@@ -221,69 +130,10 @@
             + f"Try running Auto-GPT again, and if the problem the persists try running it with `{Fore.CYAN}--debug{Fore.RESET}`.",
         )
         logger.double_check()
-        if cfg.debug_mode:
+        if CFG.debug_mode:
             raise RuntimeError(f"Failed to get response after {num_retries} retries")
         else:
             quit(1)
-<<<<<<< HEAD
-    resp = response.choices[0].message["content"]
-    for plugin in cfg.plugins:
-        if not plugin.can_handle_on_response():
-            continue
-        resp = plugin.on_response(resp)
-    return resp
-
-
-def get_ada_embedding(text: str) -> List[float]:
-    """Get an embedding from the ada model.
-
-    Args:
-        text (str): The text to embed.
-
-    Returns:
-        List[float]: The embedding.
-    """
-    cfg = Config()
-    model = "text-embedding-ada-002"
-    text = text.replace("\n", " ")
-
-    if cfg.use_azure:
-        kwargs = {"engine": cfg.get_azure_deployment_id_for_model(model)}
-    else:
-        kwargs = {"model": model}
-
-    embedding = create_embedding(text, **kwargs)
-    api_manager = ApiManager()
-    api_manager.update_cost(
-        prompt_tokens=embedding.usage.prompt_tokens,
-        completion_tokens=0,
-        model=model,
-    )
-    return embedding["data"][0]["embedding"]
-
-
-@retry_openai_api()
-def create_embedding(
-    text: str,
-    *_,
-    **kwargs,
-) -> openai.Embedding:
-    """Create an embedding using the OpenAI API
-
-    Args:
-        text (str): The text to embed.
-        kwargs: Other arguments to pass to the OpenAI API embedding creation call.
-
-    Returns:
-        openai.Embedding: The embedding object.
-    """
-    cfg = Config()
-    return openai.Embedding.create(
-        input=[text],
-        api_key=cfg.openai_api_key,
-        **kwargs,
-    )
-=======
 
     return response.choices[0].message["content"]
 
@@ -319,5 +169,4 @@
                 Fore.RED + "Error: ",
                 f"API Bad gateway. Waiting {backoff} seconds..." + Fore.RESET,
             )
-        time.sleep(backoff)
->>>>>>> 91537b04
+        time.sleep(backoff)