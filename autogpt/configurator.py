--- conflicted
+++ resolved
@@ -84,27 +84,15 @@
     # Set the default LLM models
     if gpt3only:
         logger.typewriter_log("GPT3.5 Only Mode: ", Fore.GREEN, "ENABLED")
-<<<<<<< HEAD
-        # --gpt3only should always use gpt-3.5-turbo, despite user's FAST_LLM_MODEL config
-        config.fast_llm_model = "gpt-3.5-turbo"
-        config.smart_llm_model = "gpt-3.5-turbo"
+        # --gpt3only should always use gpt-3.5-turbo, despite user's FAST_LLM config
+        config.fast_llm = "gpt-3.5-turbo"
+        config.smart_llm = "gpt-3.5-turbo"
 
-    elif gpt4only and check_model("gpt-4", model_type="smart_llm_model") == "gpt-4":
-        logger.typewriter_log("GPT4 Only Mode: ", Fore.GREEN, "ENABLED")
-        # --gpt4only should always use gpt-4, despite user's SMART_LLM_MODEL config
-        config.fast_llm_model = "gpt-4"
-        config.smart_llm_model = "gpt-4"
-=======
-        # --gpt3only should always use gpt-3.5-turbo, despite user's FAST_LLM config
-        config.fast_llm = GPT_3_MODEL
-        config.smart_llm = GPT_3_MODEL
-
-    elif gpt4only and check_model(GPT_4_MODEL, model_type="smart_llm") == GPT_4_MODEL:
+    elif gpt4only and check_model("gpt-4", model_type="smart_llm") == "gpt-4":
         logger.typewriter_log("GPT4 Only Mode: ", Fore.GREEN, "ENABLED")
         # --gpt4only should always use gpt-4, despite user's SMART_LLM config
-        config.fast_llm = GPT_4_MODEL
-        config.smart_llm = GPT_4_MODEL
->>>>>>> 9e5492bd
+        config.fast_llm = "gpt-4"
+        config.smart_llm = "gpt-4"
     else:
         config.fast_llm = check_model(config.fast_llm, "fast_llm")
         config.smart_llm = check_model(config.smart_llm, "smart_llm")
