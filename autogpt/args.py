--- conflicted
+++ resolved
@@ -139,7 +139,7 @@
         CFG.ai_settings_file = file
         CFG.skip_reprompt = True
 
-<<<<<<< HEAD
+
     if args.allow_downloads:
         logger.typewriter_log("Native Downloading:", Fore.GREEN, "ENABLED")
         logger.typewriter_log("WARNING: ", Fore.YELLOW,
@@ -147,7 +147,6 @@
                               "It is recommended that you monitor any files it downloads carefully.")
         logger.typewriter_log("WARNING: ", Fore.YELLOW, f"{Back.RED + Style.BRIGHT}ALWAYS REMEMBER TO NEVER OPEN FILES YOU AREN'T SURE OF!{Style.RESET_ALL}")
         CFG.allow_downloads = True
-=======
+
     if args.browser_name:
-        CFG.selenium_web_browser = args.browser_name
->>>>>>> 793ea4d8
+        CFG.selenium_web_browser = args.browser_name