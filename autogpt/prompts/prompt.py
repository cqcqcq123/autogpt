"""
This module provides functions for configuring and setting up the AutoGPT system.

Functions:
- build_default_prompt_generator(): Generates a default prompt string for the user.
- get_ai_project_index(number_of_project: int) -> int: Prompts the user to select an existing AI configuration or start with new settings.
- prompt_for_replacing_project(number_of_project: int) -> int: Prompts the user to choose which AI configuration to replace when the maximum number of configurations is reached.
- goals_to_string(goals) -> str: Converts a list of goals into a formatted string for display.
- construct_main_project() -> ProjectBroker: Loads or creates an AI configuration for the main AI assistant.
- construct_full_prompt(config : ProjectBroker, prompt_generator: Optional[PromptGenerator] = None) -> str: Generates a prompt string for the user with information about the AI configuration.

Classes:
- None

Global Variables:
- CFG: An instance of the Config class containing system configuration settings.
- MAX_AI_CONFIG: The maximum number of AI configurations that can be stored.

Dependencies:
- colorama: A third-party module for adding colored text to the terminal output.
- typing: A built-in module for type hints and annotations.
- platform: A built-in module for obtaining information about the system platform.
- distro: A third-party module for obtaining information about the system distribution.
- ProjectBroker: A class for managing the configuration settings for AutoGPT projects.
- AgentModel: A class representing the configuration settings for an AI agent.
- Project: A class representing an AutoGPT project.
- api_manager: A module for managing the GPT-3 API connection.
- Config: A class representing the system configuration settings.
- logger: A module for logging output to the terminal.
- PromptGenerator: A class for generating prompt strings for the user.
- prompt_user: A function for prompting the user for input.
- clean_input: A function for cleaning user input before processing.

"""
from colorama import Fore
from typing import  Optional
import platform
import distro

from autogpt.projects.project import AgentModel , Project
from autogpt.projects.projects_broker import ProjectBroker
from autogpt.api_manager import ApiManager
from autogpt.config.config import Config
from autogpt.logs import logger
from autogpt.prompts.generator import PromptGenerator
from autogpt.setup import prompt_user
from autogpt.utils import clean_input

CFG = Config()
MAX_AI_CONFIG = 5

DEFAULT_TRIGGERING_PROMPT = (
    "Determine which next command to use, and respond using the format specified above:"
)


def build_default_prompt_generator() -> PromptGenerator:
    """
    This function generates a prompt string that includes various constraints,
    commands, resources, and performance evaluations.

    Returns:
        PromptGenerator: A PromptGenerator object containing the generated prompt.
    """

    # Initialize the PromptGenerator object
    prompt_generator = PromptGenerator()

    # Add constraints to the PromptGenerator object
    prompt_generator.add_constraint(
        "~4000 word limit for short term memory. Your short term memory is short, so"
        " immediately save important information to files."
    )
    prompt_generator.add_constraint(
        "If you are unsure how you previously did something or want to recall past"
        " events, thinking about similar events will help you remember."
    )
    prompt_generator.add_constraint("No user assistance")
    prompt_generator.add_constraint(
        'Exclusively use the commands listed in double quotes e.g. "command name"'
    )

    # Define the command list
    commands = [
        ("Task Complete (Shutdown)", "task_complete", {"reason": "<reason>"}),
    ]

    # Add commands to the PromptGenerator object
    for command_label, command_name, args in commands:
        prompt_generator.add_command(command_label, command_name, args)

    # Add resources to the PromptGenerator object
    prompt_generator.add_resource(
        "Internet access for searches and information gathering."
    )
    prompt_generator.add_resource("Long Term memory management.")
    prompt_generator.add_resource(
        "GPT-3.5 powered Agents for delegation of simple tasks."
    )
    prompt_generator.add_resource("File output.")

    # Add performance evaluations to the PromptGenerator object
    prompt_generator.add_performance_evaluation(
        "Continuously review and analyze your actions to ensure you are performing to"
        " the best of your abilities."
    )
    prompt_generator.add_performance_evaluation(
        "Constructively self-criticize your big-picture behavior constantly."
    )
    prompt_generator.add_performance_evaluation(
        "Reflect on past decisions and strategies to refine your approach."
    )
    prompt_generator.add_performance_evaluation(
        "Every command has a cost, so be smart and efficient. Aim to complete tasks in"
        " the least number of steps."
    )
    prompt_generator.add_performance_evaluation("Write all code to a file.")
    return prompt_generator

def get_ai_project_index(number_of_project: int) -> int:
    """
    Prompt the user to select one of the existing AI configurations or start with new settings.

    Args:
        number_of_project (int): The number of existing AI configurations.

    Returns:
        int: The index of the selected AI configuration or -1 for new settings.
    """
    while True:
        user_input = clean_input(
            f"Type 1 to {number_of_project} to continue with the saved settings or 'n' to start with new settings: "
        )
        if user_input.lower() == "n":
            return -1
        if user_input.isdigit():
            index = int(user_input)
            if 1 <= index <= number_of_project:
                return index - 1

def prompt_for_replacing_project(number_of_project: int) -> int:
    """
    Prompt the user to choose which AI configuration to replace when the maximum number of configurations is reached.

    Args:
        number_of_project (int): The maximum number of AI configurations.

    Returns:
        int: The index of the AI configuration to be replaced.
    """
    while True:
        user_input = clean_input(
            f"There is a maximum of {number_of_project}. To create a new config, type the number of the config to replace (1 to {number_of_project}): "
        )
        if user_input.isdigit():
            index = int(user_input)
            if 1 <= index <= number_of_project:
                return index - 1

def goals_to_string(goals) -> str:
    """
    Convert the list of goals into a formatted string for display.

    Args:
        goals (list): A list of goal strings.

    Returns:
        str: A formatted string containing the goals.
    """
    return "\n".join(goals)


def construct_main_project() -> ProjectBroker:
    """
    Load or create an AI configuration for the main AI assistant.

    Returns:
        ProjectBroker: The selected or created AI configuration.
    """
    configuration_broker = ProjectBroker(config_file=CFG.ai_settings_file)
    project_list = configuration_broker.get_projects()
    number_of_project = len(project_list)
    project_number = -1

    if number_of_project == 0 or CFG.skip_reprompt:
        logger.typewriter_log(
            "skip_reprompt: Not supported in the current version",
            Fore.GREEN,
            project_list.agent_name,
        )

    if number_of_project == 1:
        project_number = 0
        configuration_broker.set_project_number(project_number)
        config = configuration_broker.get_current_project()

    elif number_of_project > 1:
        logger.typewriter_log(
            "Welcome back! ",
            Fore.GREEN,
            f"Select one of the following projects : ",
            speak_text=True,
        )
<<<<<<< HEAD
        for i, config in enumerate(project_list):
            logger.typewriter_log(
                f"Project {i + 1} : ",
                Fore.GREEN,
                f"""Name:  {config.lead_agent.agent_name}\nRole:  {config.lead_agent.agent_role}\nGoals: {goals_to_string(config.lead_agent.agent_goals)}: """,
            )

        project_number = get_ai_project_index(number_of_project)

    if project_number == -1:
        if number_of_project < MAX_AI_CONFIG:
            project_number = number_of_project
        else:
            project_number = prompt_for_replacing_project(number_of_project)

        config = prompt_user(project_number)
        # configuration_broker.save(CFG.ai_settings_file)
=======
        should_continue = clean_input(
            f"""Continue with the last settings?
Name:  {config.ai_name}
Role:  {config.ai_role}
Goals: {config.ai_goals}
API Budget: {"infinite" if config.api_budget <= 0 else f"${config.api_budget}"}
Continue ({CFG.authorise_key}/{CFG.exit_key}): """
        )
        if should_continue.lower() == CFG.exit_key:
            config = AIConfig()
>>>>>>> 5ce6da95

    else :
        configuration_broker.set_project_number(new_project_id=project_number)
        config = configuration_broker.get_current_project()
    

    # set the total api budget
    api_manager = ApiManager()
    api_manager.set_total_budget(config.api_budget)

    # Agent Created, print message
    logger.typewriter_log(
        config.project_name,
        Fore.LIGHTBLUE_EX,
        "has been created with the following details:",
        speak_text=True,
    )
    
    # Print the ai config details
    # Name
    logger.typewriter_log("Name:", Fore.GREEN, config.lead_agent.agent_name, speak_text=False)
    # Role
    logger.typewriter_log("Role:", Fore.GREEN, config.lead_agent.agent_role, speak_text=False)
    # Goals
    logger.typewriter_log("Goals:", Fore.GREEN, "", speak_text=False)
    for goal in config.lead_agent.agent_goals:
        logger.typewriter_log("-", Fore.GREEN, goal, speak_text=False)

    logger.typewriter_log(
            "API Budget:",
            Fore.GREEN,
            "infinite" if config.api_budget <= 0 else f"${config.api_budget}",
        )

    return configuration_broker


def construct_full_prompt(config : ProjectBroker
                            , prompt_generator: Optional[PromptGenerator] = None
    ) -> str:
    """
    Returns a prompt to the user with the class information in an organized fashion.

    Args:
        config (ProjectBroker): The current AI configuration.
        prompt_generator (Optional[PromptGenerator]): An optional PromptGenerator object.

    Returns:
        str: A string containing the initial prompt for the user including the agent_name,
             agent_role, agent_goals , and api_budget.
    """

    all_projects = config.get_projects()
    if config.get_current_project_id() < 0 or config.get_current_project_id() >= len(all_projects):
        raise ValueError("No project is currently selected.")

    current_project = config.get_current_project()

    prompt_start = (
        "Your decisions must always be made independently without"
        " seeking user assistance. Play to your strengths as an LLM and pursue"
        " simple strategies with no legal complications."
        ""
    )

    from autogpt.config import Config
    from autogpt.prompts.prompt import build_default_prompt_generator

    cfg = Config()
    if prompt_generator is None:
        prompt_generator = build_default_prompt_generator()

    #prompt_generator.project_name = current_project.project_name

    prompt_generator.goals = current_project.lead_agent.agent_goals
    prompt_generator.name = current_project.lead_agent.agent_name
    prompt_generator.role = current_project.lead_agent.agent_role
    prompt_generator.command_registry = current_project.lead_agent.command_registry
    for plugin in cfg.plugins:
        if not plugin.can_handle_post_prompt():
            continue
        prompt_generator = plugin.post_prompt(prompt_generator)

    if cfg.execute_local_commands:
        # add OS info to prompt
        os_name = platform.system()
        os_info = (
            platform.platform(terse=True)
            if os_name != "Linux"
            else distro.name(pretty=True)
        )

        prompt_start += f"\nThe OS you are running on is: {os_info}"

    # Construct full prompt
    full_prompt = f"You are {prompt_generator.name}, {prompt_generator.role}\n{prompt_start}\n\nGOALS:\n\n"
    for i, goal in enumerate(current_project.lead_agent.agent_goals):
        full_prompt += f"{i+1}. {goal}\n"
    if current_project.api_budget > 0.0:
        full_prompt += f"\nIt takes money to let you run. Your API budget is ${current_project.api_budget:.3f}"
    
    current_project.lead_agent.prompt_generator = prompt_generator
    full_prompt += f"\n\n{prompt_generator.generate_prompt_string()}"
    return full_prompt<|MERGE_RESOLUTION|>--- conflicted
+++ resolved
@@ -201,12 +201,15 @@
             f"Select one of the following projects : ",
             speak_text=True,
         )
-<<<<<<< HEAD
         for i, config in enumerate(project_list):
             logger.typewriter_log(
                 f"Project {i + 1} : ",
                 Fore.GREEN,
-                f"""Name:  {config.lead_agent.agent_name}\nRole:  {config.lead_agent.agent_role}\nGoals: {goals_to_string(config.lead_agent.agent_goals)}: """,
+                f"""Name:  {config.lead_agent.agent_name}\n
+                Role:  {config.lead_agent.agent_role}\n
+                Goals: {goals_to_string(config.lead_agent.agent_goals)}: 
+                API Budget: {"infinite" if config.api_budget <= 0 else f"${config.api_budget}"}
+                Continue ({CFG.authorise_key}/{CFG.exit_key}): """,
             )
 
         project_number = get_ai_project_index(number_of_project)
@@ -219,18 +222,6 @@
 
         config = prompt_user(project_number)
         # configuration_broker.save(CFG.ai_settings_file)
-=======
-        should_continue = clean_input(
-            f"""Continue with the last settings?
-Name:  {config.ai_name}
-Role:  {config.ai_role}
-Goals: {config.ai_goals}
-API Budget: {"infinite" if config.api_budget <= 0 else f"${config.api_budget}"}
-Continue ({CFG.authorise_key}/{CFG.exit_key}): """
-        )
-        if should_continue.lower() == CFG.exit_key:
-            config = AIConfig()
->>>>>>> 5ce6da95
 
     else :
         configuration_broker.set_project_number(new_project_id=project_number)
