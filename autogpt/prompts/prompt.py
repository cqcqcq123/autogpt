--- conflicted
+++ resolved
@@ -90,16 +90,12 @@
         logger.typewriter_log("Name :", Fore.GREEN, config.ai_name)
         logger.typewriter_log("Role :", Fore.GREEN, config.ai_role)
         logger.typewriter_log("Goals:", Fore.GREEN, f"{config.ai_goals}")
-<<<<<<< HEAD
-    elif config.ai_name and all([config.ai_name, config.ai_role, config.ai_goals]):
-=======
         logger.typewriter_log(
             "API Budget:",
             Fore.GREEN,
             "infinite" if config.api_budget <= 0 else f"${config.api_budget}",
         )
-    elif config.ai_name:
->>>>>>> b8478a96
+    elif config.ai_name and all([config.ai_name, config.ai_role, config.ai_goals]):
         logger.typewriter_log(
             "Welcome back! ",
             Fore.GREEN,
