--- conflicted
+++ resolved
@@ -9,11 +9,7 @@
 from autogpt.logs import logger, print_assistant_thoughts
 from autogpt.speech import say_text
 from autogpt.spinner import Spinner
-<<<<<<< HEAD
-from autogpt.utils import clean_input, ANSI_MAGENTA
-=======
-from autogpt.utils import clean_input, send_chat_message_to_user
->>>>>>> 65b6c270
+from autogpt.utils import clean_input, send_chat_message_to_user, ANSI_MAGENTA
 from autogpt.workspace import Workspace
 
 
@@ -150,18 +146,11 @@
                     flush=True,
                 )
                 while True:
-<<<<<<< HEAD
-                    console_input = clean_input("Input:", ANSI_MAGENTA)
-
-=======
                     console_input = ""
                     if cfg.chat_messages_enabled:
                         console_input = clean_input("Waiting for your response...")
                     else:
-                        console_input = clean_input(
-                            Fore.MAGENTA + "Input:" + Style.RESET_ALL
-                        )
->>>>>>> 65b6c270
+                        console_input = clean_input("Input:", ANSI_MAGENTA)
                     if console_input.lower().strip() == "y":
                         user_input = "GENERATE NEXT COMMAND JSON"
                         break
