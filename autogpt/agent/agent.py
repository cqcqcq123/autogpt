--- conflicted
+++ resolved
@@ -11,11 +11,8 @@
 from autogpt.log_cycle.log_cycle import (
     FULL_MESSAGE_HISTORY_FILE_NAME,
     NEXT_ACTION_FILE_NAME,
-<<<<<<< HEAD
     SELF_FEEDBACK_FILE_NAME,
-=======
     USER_INPUT_FILE_NAME,
->>>>>>> d184d0d2
     LogCycleHandler,
 )
 from autogpt.logs import logger, print_assistant_thoughts
