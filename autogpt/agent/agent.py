--- conflicted
+++ resolved
@@ -263,32 +263,6 @@
 
             self.memory.add(memory_to_add)
 
-<<<<<<< HEAD
-                # Check if there's a result from the command append it to the message
-                # history
-                if result is not None:
-                    self.full_message_history.append(
-                        create_chat_message("system", result)
-                    )
-                    logger.typewriter_log("SYSTEM: ", Fore.YELLOW, result)
-                else:
-                    self.full_message_history.append(
-                        create_chat_message("system", "Unable to execute command")
-                    )
-                    logger.typewriter_log(
-                        "SYSTEM: ", Fore.YELLOW, "Unable to execute command"
-                    )
-                # For now we perform this check AFTER the action has been taken, it may be too
-                # late for this time but if there was a violation, it will appear in the message
-                # history
-                self.ai_guidelines.exec_monitor(
-                        self.system_prompt,
-                        self.full_message_history,
-                        self.memory,
-                        cfg.fast_token_limit,
-                        cfg.fast_llm_model,
-                )
-=======
             # Check if there's a result from the command append it to the message
             # history
             if result is not None:
@@ -302,7 +276,6 @@
                     "SYSTEM: ", Fore.YELLOW, "Unable to execute command"
                 )
 
->>>>>>> d8c16de1
     def _resolve_pathlike_command_args(self, command_args):
         if "directory" in command_args and command_args["directory"] in {"", "/"}:
             command_args["directory"] = str(self.workspace.root)
