import signal
import sys
from datetime import datetime

from colorama import Fore, Style

from autogpt.commands.command import CommandRegistry
from autogpt.config import Config
from autogpt.config.ai_config import AIConfig
from autogpt.json_utils.json_fix_llm import fix_json_using_multiple_techniques
from autogpt.json_utils.utilities import LLM_DEFAULT_RESPONSE_FORMAT, validate_json
from autogpt.llm.base import ChatSequence
from autogpt.llm.chat import chat_with_ai, create_chat_completion
from autogpt.llm.providers.openai import OPEN_AI_CHAT_MODELS
from autogpt.llm.utils import count_string_tokens
from autogpt.log_cycle.log_cycle import (
    FULL_MESSAGE_HISTORY_FILE_NAME,
    NEXT_ACTION_FILE_NAME,
    PROMPT_SUPERVISOR_FEEDBACK_FILE_NAME,
    SUPERVISOR_FEEDBACK_FILE_NAME,
    USER_INPUT_FILE_NAME,
    LogCycleHandler,
)
from autogpt.logs import logger, print_assistant_thoughts
from autogpt.memory.message_history import MessageHistory
from autogpt.memory.vector import VectorMemory
from autogpt.speech import say_text
from autogpt.spinner import Spinner
from autogpt.utils import clean_input
from autogpt.workspace import Workspace


class Agent:
    """Agent class for interacting with Auto-GPT.

    Attributes:
        ai_name: The name of the agent.
        memory: The memory object to use.
        next_action_count: The number of actions to execute.
        system_prompt: The system prompt is the initial prompt that defines everything
          the AI needs to know to achieve its task successfully.
        Currently, the dynamic and customizable information in the system prompt are
          ai_name, description and goals.

        triggering_prompt: The last sentence the AI will see before answering.
            For Auto-GPT, this prompt is:
            Determine exactly one command to use, and respond using the format specified
              above:
            The triggering prompt is not part of the system prompt because between the
              system prompt and the triggering
            prompt we have contextual information that can distract the AI and make it
              forget that its goal is to find the next task to achieve.
            SYSTEM PROMPT
            CONTEXTUAL INFORMATION (memory, previous conversations, anything relevant)
            TRIGGERING PROMPT

        The triggering prompt reminds the AI about its short term meta task
        (defining the next task)
    """

    def __init__(
        self,
        ai_name: str,
        memory: VectorMemory,
        next_action_count: int,
        command_registry: CommandRegistry,
        ai_config: AIConfig,
        system_prompt: str,
        triggering_prompt: str,
        workspace_directory: str,
        config: Config,
    ):
        self.ai_name = ai_name
        self.memory = memory
        self.history = MessageHistory(self)
        self.next_action_count = next_action_count
        self.command_registry = command_registry
        self.config = config
        self.ai_config = ai_config
        self.system_prompt = system_prompt
        self.triggering_prompt = triggering_prompt
        self.workspace = Workspace(workspace_directory, config.restrict_to_workspace)
        self.created_at = datetime.now().strftime("%Y%m%d_%H%M%S")
        self.cycle_count = 0
        self.log_cycle_handler = LogCycleHandler()
        self.fast_token_limit = OPEN_AI_CHAT_MODELS.get(
            config.fast_llm_model
        ).max_tokens

    def start_interaction_loop(self):
        # Avoid circular imports
        from autogpt.app import execute_command, get_command

        # Interaction Loop
        self.cycle_count = 0
        command_name = None
        arguments = None
        user_input = ""

        # Signal handler for interrupting y -N
        def signal_handler(signum, frame):
            if self.next_action_count == 0:
                sys.exit()
            else:
                print(
                    Fore.RED
                    + "Interrupt signal received. Stopping continuous command execution."
                    + Style.RESET_ALL
                )
                self.next_action_count = 0

        signal.signal(signal.SIGINT, signal_handler)

        while True:
            # Discontinue if continuous limit is reached
            self.cycle_count += 1
            self.log_cycle_handler.log_count_within_cycle = 0
            self.log_cycle_handler.log_cycle(
                self.ai_config.ai_name,
                self.created_at,
                self.cycle_count,
                [m.raw() for m in self.history],
                FULL_MESSAGE_HISTORY_FILE_NAME,
            )
            if (
                self.config.continuous_mode
                and self.config.continuous_limit > 0
                and self.cycle_count > self.config.continuous_limit
            ):
                logger.typewriter_log(
                    "Continuous Limit Reached: ",
                    Fore.YELLOW,
                    f"{self.config.continuous_limit}",
                )
                break
            # Send message to AI, get response
            with Spinner("Thinking... ", plain_output=self.config.plain_output):
                assistant_reply = chat_with_ai(
                    self.config,
                    self,
                    self.system_prompt,
                    self.triggering_prompt,
                    self.fast_token_limit,
                    self.config.fast_llm_model,
                )

            assistant_reply_json = fix_json_using_multiple_techniques(assistant_reply)
            for plugin in self.config.plugins:
                if not plugin.can_handle_post_planning():
                    continue
                assistant_reply_json = plugin.post_planning(assistant_reply_json)

            # Print Assistant thoughts
            if assistant_reply_json != {}:
                validate_json(assistant_reply_json, LLM_DEFAULT_RESPONSE_FORMAT)
                # Get command name and arguments
                try:
                    print_assistant_thoughts(
                        self.ai_name, assistant_reply_json, self.config.speak_mode
                    )
                    command_name, arguments = get_command(assistant_reply_json)
                    if self.config.speak_mode:
                        say_text(f"I want to execute {command_name}")

                    arguments = self._resolve_pathlike_command_args(arguments)

                except Exception as e:
                    logger.error("Error: \n", str(e))
            self.log_cycle_handler.log_cycle(
                self.ai_config.ai_name,
                self.created_at,
                self.cycle_count,
                assistant_reply_json,
                NEXT_ACTION_FILE_NAME,
            )

            # First log new-line so user can differentiate sections better in console
            logger.typewriter_log("\n")
            logger.typewriter_log(
                "NEXT ACTION: ",
                Fore.CYAN,
                f"COMMAND = {Fore.CYAN}{command_name}{Style.RESET_ALL}  "
                f"ARGUMENTS = {Fore.CYAN}{arguments}{Style.RESET_ALL}",
            )

            if not self.config.continuous_mode and self.next_action_count == 0:
                # ### GET USER AUTHORIZATION TO EXECUTE COMMAND ###
                # Get key press: Prompt the user to press enter to continue or escape
                # to exit
                self.user_input = ""
                logger.info(
                    "Enter 'y' to authorise command, 'y -N' to run N continuous commands, 's' to run self-feedback commands, "
                    "'n' to exit program, or enter feedback for "
                    f"{self.ai_name}..."
                )
                while True:
                    if self.config.chat_messages_enabled:
                        console_input = clean_input("Waiting for your response...")
                    else:
                        console_input = clean_input(
                            Fore.MAGENTA + "Input:" + Style.RESET_ALL
                        )
                    if console_input.lower().strip() == self.config.authorise_key:
                        user_input = "GENERATE NEXT COMMAND JSON"
                        break
                    elif console_input.lower().strip() == "s":
                        logger.typewriter_log(
                            "-=-=-=-=-=-=-= THOUGHTS, REASONING, PLAN AND CRITICISM WILL NOW BE VERIFIED BY AGENT -=-=-=-=-=-=-=",
                            Fore.GREEN,
                            "",
                        )
                        thoughts = assistant_reply_json.get("thoughts", {})
                        self_feedback_resp = self.get_self_feedback(
                            thoughts, self.config.fast_llm_model
                        )
                        logger.typewriter_log(
                            f"SELF FEEDBACK: {self_feedback_resp}",
                            Fore.YELLOW,
                            "",
                        )
                        user_input = self_feedback_resp
                        command_name = "self_feedback"
                        break
                    elif console_input.lower().strip() == "":
                        logger.warn("Invalid input format.")
                        continue
                    elif console_input.lower().startswith(
                        f"{self.config.authorise_key} -"
                    ):
                        try:
                            self.next_action_count = abs(
                                int(console_input.split(" ")[1])
                            )
                            user_input = "GENERATE NEXT COMMAND JSON"
                        except ValueError:
                            logger.warn(
                                "Invalid input format. Please enter 'y -n' where n is"
                                " the number of continuous tasks."
                            )
                            continue
                        break
                    elif console_input.lower() == self.config.exit_key:
                        user_input = "EXIT"
                        break
                    else:
                        user_input = console_input
                        command_name = "human_feedback"
                        self.log_cycle_handler.log_cycle(
                            self.ai_config.ai_name,
                            self.created_at,
                            self.cycle_count,
                            user_input,
                            USER_INPUT_FILE_NAME,
                        )
                        break

                if user_input == "GENERATE NEXT COMMAND JSON":
                    logger.typewriter_log(
                        "-=-=-=-=-=-=-= COMMAND AUTHORISED BY USER -=-=-=-=-=-=-=",
                        Fore.MAGENTA,
                        "",
                    )
                elif user_input == "EXIT":
                    logger.info("Exiting...")
                    break
            else:
                # First log new-line so user can differentiate sections better in console
                logger.typewriter_log("\n")
                # Print authorized commands left value
                logger.typewriter_log(
                    f"{Fore.CYAN}AUTHORISED COMMANDS LEFT: {Style.RESET_ALL}{self.next_action_count}"
                )

            # Execute command
            if command_name is not None and command_name.lower().startswith("error"):
                result = f"Could not execute command: {arguments}"
            elif command_name == "human_feedback":
                result = f"Human feedback: {user_input}"
            elif command_name == "self_feedback":
                result = f"Self feedback: {user_input}"
            else:
                for plugin in self.config.plugins:
                    if not plugin.can_handle_pre_command():
                        continue
                    command_name, arguments = plugin.pre_command(
                        command_name, arguments
                    )
                command_result = execute_command(
                    self.command_registry,
                    command_name,
                    arguments,
<<<<<<< HEAD
                    agent=self,
=======
                    self.ai_config.prompt_generator,
                    config=self.config,
>>>>>>> 6b9e3b21
                )
                result = f"Command {command_name} returned: " f"{command_result}"

                result_tlength = count_string_tokens(
                    str(command_result), self.config.fast_llm_model
                )
                memory_tlength = count_string_tokens(
                    str(self.history.summary_message()), self.config.fast_llm_model
                )
                if result_tlength + memory_tlength + 600 > self.fast_token_limit:
                    result = f"Failure: command {command_name} returned too much output. \
                        Do not execute this command again with the same arguments."

                for plugin in self.config.plugins:
                    if not plugin.can_handle_post_command():
                        continue
                    result = plugin.post_command(command_name, result)
                if self.next_action_count > 0:
                    self.next_action_count -= 1

            # Check if there's a result from the command append it to the message
            # history
            if result is not None:
                self.history.add("system", result, "action_result")
                logger.typewriter_log("SYSTEM: ", Fore.YELLOW, result)
            else:
                self.history.add("system", "Unable to execute command", "action_result")
                logger.typewriter_log(
                    "SYSTEM: ", Fore.YELLOW, "Unable to execute command"
                )

    def _resolve_pathlike_command_args(self, command_args):
        if "directory" in command_args and command_args["directory"] in {"", "/"}:
            command_args["directory"] = str(self.workspace.root)
        else:
            for pathlike in ["filename", "directory", "clone_path"]:
                if pathlike in command_args:
                    command_args[pathlike] = str(
                        self.workspace.get_path(command_args[pathlike])
                    )
        return command_args

    def get_self_feedback(self, thoughts: dict, llm_model: str) -> str:
        """Generates a feedback response based on the provided thoughts dictionary.
        This method takes in a dictionary of thoughts containing keys such as 'reasoning',
        'plan', 'thoughts', and 'criticism'. It combines these elements into a single
        feedback message and uses the create_chat_completion() function to generate a
        response based on the input message.
        Args:
            thoughts (dict): A dictionary containing thought elements like reasoning,
            plan, thoughts, and criticism.
        Returns:
            str: A feedback response generated using the provided thoughts dictionary.
        """
        ai_role = self.ai_config.ai_role

        feedback_prompt = f"Below is a message from me, an AI Agent, assuming the role of {ai_role}. whilst keeping knowledge of my slight limitations as an AI Agent Please evaluate my thought process, reasoning, and plan, and provide a concise paragraph outlining potential improvements. Consider adding or removing ideas that do not align with my role and explaining why, prioritizing thoughts based on their significance, or simply refining my overall thought process."
        reasoning = thoughts.get("reasoning", "")
        plan = thoughts.get("plan", "")
        thought = thoughts.get("thoughts", "")
        feedback_thoughts = thought + reasoning + plan

        prompt = ChatSequence.for_model(llm_model)
        prompt.add("user", feedback_prompt + feedback_thoughts)

        self.log_cycle_handler.log_cycle(
            self.ai_config.ai_name,
            self.created_at,
            self.cycle_count,
            prompt.raw(),
            PROMPT_SUPERVISOR_FEEDBACK_FILE_NAME,
        )

        feedback = create_chat_completion(prompt)

        self.log_cycle_handler.log_cycle(
            self.ai_config.ai_name,
            self.created_at,
            self.cycle_count,
            feedback,
            SUPERVISOR_FEEDBACK_FILE_NAME,
        )
        return feedback<|MERGE_RESOLUTION|>--- conflicted
+++ resolved
@@ -65,9 +65,11 @@
         next_action_count: int,
         command_registry: CommandRegistry,
         ai_config: AIConfig,
+        ai_config: AIConfig,
         system_prompt: str,
         triggering_prompt: str,
         workspace_directory: str,
+        config: Config,
         config: Config,
     ):
         self.ai_name = ai_name
@@ -289,12 +291,7 @@
                     self.command_registry,
                     command_name,
                     arguments,
-<<<<<<< HEAD
                     agent=self,
-=======
-                    self.ai_config.prompt_generator,
-                    config=self.config,
->>>>>>> 6b9e3b21
                 )
                 result = f"Command {command_name} returned: " f"{command_result}"
 
