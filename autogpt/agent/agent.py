from colorama import Fore, Style

from autogpt.app import execute_command, get_command
from autogpt.chat import chat_with_ai, create_chat_message
from autogpt.config import Config
from autogpt.json_fixes.master_json_fix_method import fix_json_using_multiple_techniques
from autogpt.json_validation.validate_json import validate_json
from autogpt.logs import logger, print_assistant_thoughts
from autogpt.speech import say_text
from autogpt.spinner import Spinner
from autogpt.utils import clean_input


class Agent:
    """Agent class for interacting with Auto-GPT.

    Attributes:
        ai_name: The name of the agent.
        memory: The memory object to use.
        full_message_history: The full message history.
        next_action_count: The number of actions to execute.
        system_prompt: The system prompt is the initial prompt that defines everything the AI needs to know to achieve its task successfully.
        Currently, the dynamic and customizable information in the system prompt are ai_name, description and goals.

        triggering_prompt: The last sentence the AI will see before answering. For Auto-GPT, this prompt is:
            Determine which next command to use, and respond using the format specified above:
            The triggering prompt is not part of the system prompt because between the system prompt and the triggering
            prompt we have contextual information that can distract the AI and make it forget that its goal is to find the next task to achieve.
            SYSTEM PROMPT
            CONTEXTUAL INFORMATION (memory, previous conversations, anything relevant)
            TRIGGERING PROMPT

        The triggering prompt reminds the AI about its short term meta task (defining the next task)
    """

    def __init__(
        self,
        ai_name,
        memory,
        full_message_history,
        next_action_count,
        system_prompt,
        triggering_prompt,
    ):
        self.ai_name = ai_name
        self.memory = memory
        self.full_message_history = full_message_history
        self.next_action_count = next_action_count
        self.system_prompt = system_prompt
        self.triggering_prompt = triggering_prompt

    def start_interaction_loop(self):
        # Interaction Loop
        cfg = Config()
        loop_count = 0
        command_name = None
        arguments = None
        user_input = ""

        while True:
            # Discontinue if continuous limit is reached
            loop_count += 1
            if (
                cfg.continuous_mode
                and cfg.continuous_limit > 0
                and loop_count > cfg.continuous_limit
            ):
                logger.typewriter_log(
                    "Continuous Limit Reached: ", Fore.YELLOW, f"{cfg.continuous_limit}"
                )
                break

            # Send message to AI, get response
            logger.typewriter_log("Thinking")
            assistant_reply = chat_with_ai(
                self.system_prompt,
                self.triggering_prompt,
                self.full_message_history,
                self.memory,
                cfg.fast_token_limit,
            )  # TODO: This hardcodes the model to use GPT3.5. Make this an argument

            assistant_reply_json = fix_json_using_multiple_techniques(assistant_reply)

            # Print Assistant thoughts
            if assistant_reply_json != {}:
                validate_json(assistant_reply_json, "llm_response_format_1")
                # Get command name and arguments
                try:
                    print_assistant_thoughts(self.ai_name, assistant_reply_json)
                    command_name, arguments = get_command(assistant_reply_json)
                    # command_name, arguments = assistant_reply_json_valid["command"]["name"], assistant_reply_json_valid["command"]["args"]
                    if cfg.speak_mode:
                        say_text(f"I want to execute {command_name}")
                except Exception as e:
                    logger.error("Error: \n", str(e))

            if not cfg.continuous_mode and self.next_action_count == 0:
                ### GET USER AUTHORIZATION TO EXECUTE COMMAND ###
                # Get key press: Prompt the user to press enter to continue or escape
                # to exit
                logger.typewriter_log(
                    "NEXT ACTION: ",
                    Fore.CYAN,
                    f"COMMAND = {command_name} "
                    f"ARGUMENTS = {arguments}",
                )
                # print(
                #     "Enter 'y' to authorise command, 'y -N' to run N continuous "
                #     "commands, 'n' to exit program, or enter feedback for "
                #     f"{self.ai_name}...",
                #     flush=True,
                # )
                while True:
<<<<<<< HEAD
                    console_input = "y"
                    if console_input.lower().rstrip() == "y":
=======
                    console_input = clean_input(
                        Fore.MAGENTA + "Input:" + Style.RESET_ALL
                    )
                    if console_input.lower().strip() == "y":
>>>>>>> 5752a466
                        user_input = "GENERATE NEXT COMMAND JSON"
                        break
                    elif console_input.lower().strip() == "":
                        print("Invalid input format.")
                        continue
                    elif console_input.lower().startswith("y -"):
                        try:
                            self.next_action_count = abs(
                                int(console_input.split(" ")[1])
                            )
                            user_input = "GENERATE NEXT COMMAND JSON"
                        except ValueError:
                            print(
                                "Invalid input format. Please enter 'y -n' where n is"
                                " the number of continuous tasks."
                            )
                            continue
                        break
                    elif console_input.lower() == "n":
                        user_input = "EXIT"
                        break
                    else:
                        user_input = console_input
                        command_name = "human_feedback"
                        break

                
                if user_input == "EXIT":
                    break
            else:
                # Print command
                logger.typewriter_log(
                    "NEXT ACTION: ",
                    Fore.CYAN,
                    f"COMMAND = {command_name}"
                    f" ARGUMENTS = {arguments}",
                )

            # Execute command
            if command_name is not None and command_name.lower().startswith("error"):
                result = (
                    f"Command {command_name} threw the following error: {arguments}"
                )
            elif command_name == "human_feedback":
                result = f"Human feedback: {user_input}"
            else:
                result = (
                    f"Command {command_name} returned: "
                    f"{execute_command(command_name, arguments)}"
                )
                if self.next_action_count > 0:
                    self.next_action_count -= 1

            memory_to_add = (
                f"Assistant Reply: {assistant_reply} "
                f"\nResult: {result} "
                f"\nHuman Feedback: {user_input} "
            )

            self.memory.add(memory_to_add)

            # Check if there's a result from the command append it to the message
            # history
            if result is not None:
                self.full_message_history.append(create_chat_message("system", result))
                logger.typewriter_log("SYSTEM: ", Fore.YELLOW, result)
            else:
                self.full_message_history.append(
                    create_chat_message("system", "Unable to execute command")
                )
                logger.typewriter_log(
                    "SYSTEM: ", Fore.YELLOW, "Unable to execute command"
                )<|MERGE_RESOLUTION|>--- conflicted
+++ resolved
@@ -112,15 +112,8 @@
                 #     flush=True,
                 # )
                 while True:
-<<<<<<< HEAD
                     console_input = "y"
-                    if console_input.lower().rstrip() == "y":
-=======
-                    console_input = clean_input(
-                        Fore.MAGENTA + "Input:" + Style.RESET_ALL
-                    )
                     if console_input.lower().strip() == "y":
->>>>>>> 5752a466
                         user_input = "GENERATE NEXT COMMAND JSON"
                         break
                     elif console_input.lower().strip() == "":
