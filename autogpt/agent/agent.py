--- conflicted
+++ resolved
@@ -22,12 +22,9 @@
     LogCycleHandler,
 )
 from autogpt.logs import logger, print_assistant_thoughts
-<<<<<<< HEAD
 from autogpt.risk_evaluation import evaluate_risk
-=======
 from autogpt.memory.message_history import MessageHistory
 from autogpt.memory.vector import VectorMemory
->>>>>>> 463dc547
 from autogpt.speech import say_text
 from autogpt.spinner import Spinner
 from autogpt.utils import clean_input
