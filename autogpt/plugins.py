"""Handles loading of plugins."""

import zipfile
from pathlib import Path
from typing import List, Optional, Tuple
from zipimport import zipimporter

from auto_gpt_plugin_template import AutoGPTPluginTemplate

from autogpt.config import Config


def inspect_zip_for_module(zip_path: str, debug: bool = False) -> Optional[str]:
    """
    Inspect a zipfile for a module.

    Args:
        zip_path (str): Path to the zipfile.
        debug (bool, optional): Enable debug logging. Defaults to False.

    Returns:
        Optional[str]: The name of the module if found, else None.
    """
    with zipfile.ZipFile(zip_path, "r") as zfile:
        for name in zfile.namelist():
            if name.endswith("__init__.py"):
                if debug:
                    print(f"Found module '{name}' in the zipfile at: {name}")
                return name
    if debug:
        print(f"Module '__init__.py' not found in the zipfile @ {zip_path}.")
    return None


def scan_plugins(cfg: Config, debug: bool = False) -> List[AutoGPTPluginTemplate]:
    """Scan the plugins directory for plugins and loads them.

    Args:
        cfg (Config): Config instance including plugins config
        debug (bool, optional): Enable debug logging. Defaults to False.

    Returns:
        List[Tuple[str, Path]]: List of plugins.
    """
    loaded_plugins = []
    # Generic plugins
    plugins_path_path = Path(cfg.plugins_dir)
    for plugin in plugins_path_path.glob("*.zip"):
        if module := inspect_zip_for_module(str(plugin), debug):
            plugin = Path(plugin)
            module = Path(module)
            if debug:
                print(f"Plugin: {plugin} Module: {module}")
            zipped_package = zipimporter(str(plugin))
            zipped_module = zipped_package.load_module(str(module.parent))
            for key in dir(zipped_module):
                if key.startswith("__"):
                    continue
                a_module = getattr(zipped_module, key)
                a_keys = dir(a_module)
                if (
                    "_abc_impl" in a_keys
                    and a_module.__name__ != "AutoGPTPluginTemplate"
                    and denylist_allowlist_check(a_module.__name__, cfg)
                ):
                    loaded_plugins.append(a_module())
<<<<<<< HEAD
=======
    # OpenAI plugins
    if cfg.plugins_openai:
        manifests_specs = fetch_openai_plugins_manifest_and_spec(cfg)
        if manifests_specs.keys():
            manifests_specs_clients = initialize_openai_plugins(
                manifests_specs, cfg, debug
            )
            for url, openai_plugin_meta in manifests_specs_clients.items():
                if denylist_allowlist_check(url, cfg):
                    plugin = BaseOpenAIPlugin(openai_plugin_meta)
                    loaded_plugins.append(plugin)

>>>>>>> 4eaec804
    if loaded_plugins:
        print(f"\nPlugins found: {len(loaded_plugins)}\n" "--------------------")
    for plugin in loaded_plugins:
        print(f"{plugin._name}: {plugin._version} - {plugin._description}")
    return loaded_plugins


def denylist_allowlist_check(plugin_name: str, cfg: Config) -> bool:
    """Check if the plugin is in the allowlist or denylist.

    Args:
        plugin_name (str): Name of the plugin.
        cfg (Config): Config object.

    Returns:
        True or False
    """
    if plugin_name in cfg.plugins_denylist:
        return False
    if plugin_name in cfg.plugins_allowlist:
        return True
    ack = input(
        f"WARNNG Plugin {plugin_name} found. But not in the"
        " allowlist... Load? (y/n): "
    )
    return ack.lower() == "y"<|MERGE_RESOLUTION|>--- conflicted
+++ resolved
@@ -64,21 +64,6 @@
                     and denylist_allowlist_check(a_module.__name__, cfg)
                 ):
                     loaded_plugins.append(a_module())
-<<<<<<< HEAD
-=======
-    # OpenAI plugins
-    if cfg.plugins_openai:
-        manifests_specs = fetch_openai_plugins_manifest_and_spec(cfg)
-        if manifests_specs.keys():
-            manifests_specs_clients = initialize_openai_plugins(
-                manifests_specs, cfg, debug
-            )
-            for url, openai_plugin_meta in manifests_specs_clients.items():
-                if denylist_allowlist_check(url, cfg):
-                    plugin = BaseOpenAIPlugin(openai_plugin_meta)
-                    loaded_plugins.append(plugin)
-
->>>>>>> 4eaec804
     if loaded_plugins:
         print(f"\nPlugins found: {len(loaded_plugins)}\n" "--------------------")
     for plugin in loaded_plugins:
