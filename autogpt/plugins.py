"""Handles loading of plugins."""

import importlib
import json
import os
import zipfile
from pathlib import Path
from typing import List, Optional, Tuple
from urllib.parse import urlparse
from zipimport import zipimporter

import openapi_python_client
import requests
from auto_gpt_plugin_template import AutoGPTPluginTemplate
from openapi_python_client.cli import Config as OpenAPIConfig

from autogpt.config import Config
from autogpt.logs import logger
from autogpt.models.base_open_ai_plugin import BaseOpenAIPlugin


def inspect_zip_for_modules(zip_path: str, debug: bool = False) -> list[str]:
    """
    Inspect a zipfile for a modules.

    Args:
        zip_path (str): Path to the zipfile.
        debug (bool, optional): Enable debug logging. Defaults to False.

    Returns:
        list[str]: The list of module names found or empty list if none were found.
    """
    result = []
    with zipfile.ZipFile(zip_path, "r") as zfile:
        for name in zfile.namelist():
            if name.endswith("__init__.py") and not name.startswith("__MACOSX"):
                logger.debug(f"Found module '{name}' in the zipfile at: {name}")
                result.append(name)
    if len(result) == 0:
        logger.debug(f"Module '__init__.py' not found in the zipfile @ {zip_path}.")
    return result


def write_dict_to_json_file(data: dict, file_path: str) -> None:
    """
    Write a dictionary to a JSON file.
    Args:
        data (dict): Dictionary to write.
        file_path (str): Path to the file.
    """
    with open(file_path, "w") as file:
        json.dump(data, file, indent=4)


def fetch_openai_plugins_manifest_and_spec(cfg: Config) -> dict:
    """
    Fetch the manifest for a list of OpenAI plugins.
        Args:
        urls (List): List of URLs to fetch.
    Returns:
        dict: per url dictionary of manifest and spec.
    """
    # TODO add directory scan
    manifests = {}
    for url in cfg.plugins_openai:
        openai_plugin_client_dir = f"{cfg.plugins_dir}/openai/{urlparse(url).netloc}"
        create_directory_if_not_exists(openai_plugin_client_dir)
        if not os.path.exists(f"{openai_plugin_client_dir}/ai-plugin.json"):
            try:
                response = requests.get(f"{url}/.well-known/ai-plugin.json")
                if response.status_code == 200:
                    manifest = response.json()
                    if manifest["schema_version"] != "v1":
                        logger.warn(
                            f"Unsupported manifest version: {manifest['schem_version']} for {url}"
                        )
                        continue
                    if manifest["api"]["type"] != "openapi":
                        logger.warn(
                            f"Unsupported API type: {manifest['api']['type']} for {url}"
                        )
                        continue
                    write_dict_to_json_file(
                        manifest, f"{openai_plugin_client_dir}/ai-plugin.json"
                    )
                else:
                    logger.warn(
                        f"Failed to fetch manifest for {url}: {response.status_code}"
                    )
            except requests.exceptions.RequestException as e:
                logger.warn(f"Error while requesting manifest from {url}: {e}")
        else:
            logger.info(f"Manifest for {url} already exists")
            manifest = json.load(open(f"{openai_plugin_client_dir}/ai-plugin.json"))
        if not os.path.exists(f"{openai_plugin_client_dir}/openapi.json"):
            openapi_spec = openapi_python_client._get_document(
                url=manifest["api"]["url"], path=None, timeout=5
            )
            write_dict_to_json_file(
                openapi_spec, f"{openai_plugin_client_dir}/openapi.json"
            )
        else:
            logger.info(f"OpenAPI spec for {url} already exists")
            openapi_spec = json.load(open(f"{openai_plugin_client_dir}/openapi.json"))
        manifests[url] = {"manifest": manifest, "openapi_spec": openapi_spec}
    return manifests


def create_directory_if_not_exists(directory_path: str) -> bool:
    """
    Create a directory if it does not exist.
    Args:
        directory_path (str): Path to the directory.
    Returns:
        bool: True if the directory was created, else False.
    """
    if not os.path.exists(directory_path):
        try:
            os.makedirs(directory_path)
            logger.debug(f"Created directory: {directory_path}")
            return True
        except OSError as e:
            logger.warn(f"Error creating directory {directory_path}: {e}")
            return False
    else:
        logger.info(f"Directory {directory_path} already exists")
        return True


def initialize_openai_plugins(
    manifests_specs: dict, cfg: Config, debug: bool = False
) -> dict:
    """
    Initialize OpenAI plugins.
    Args:
        manifests_specs (dict): per url dictionary of manifest and spec.
        cfg (Config): Config instance including plugins config
        debug (bool, optional): Enable debug logging. Defaults to False.
    Returns:
        dict: per url dictionary of manifest, spec and client.
    """
    openai_plugins_dir = f"{cfg.plugins_dir}/openai"
    if create_directory_if_not_exists(openai_plugins_dir):
        for url, manifest_spec in manifests_specs.items():
            openai_plugin_client_dir = f"{openai_plugins_dir}/{urlparse(url).hostname}"
            _meta_option = (openapi_python_client.MetaType.SETUP,)
            _config = OpenAPIConfig(
                **{
                    "project_name_override": "client",
                    "package_name_override": "client",
                }
            )
            prev_cwd = Path.cwd()
            os.chdir(openai_plugin_client_dir)
            Path("ai-plugin.json")
            if not os.path.exists("client"):
                client_results = openapi_python_client.create_new_client(
                    url=manifest_spec["manifest"]["api"]["url"],
                    path=None,
                    meta=_meta_option,
                    config=_config,
                )
                if client_results:
                    logger.warn(
                        f"Error creating OpenAPI client: {client_results[0].header} \n"
                        f" details: {client_results[0].detail}"
                    )
                    continue
            spec = importlib.util.spec_from_file_location(
                "client", "client/client/client.py"
            )
            module = importlib.util.module_from_spec(spec)
            spec.loader.exec_module(module)
            client = module.Client(base_url=url)
            os.chdir(prev_cwd)
            manifest_spec["client"] = client
    return manifests_specs


def instantiate_openai_plugin_clients(
    manifests_specs_clients: dict, cfg: Config, debug: bool = False
) -> dict:
    """
    Instantiates BaseOpenAIPlugin instances for each OpenAI plugin.
    Args:
        manifests_specs_clients (dict): per url dictionary of manifest, spec and client.
        cfg (Config): Config instance including plugins config
        debug (bool, optional): Enable debug logging. Defaults to False.
    Returns:
          plugins (dict): per url dictionary of BaseOpenAIPlugin instances.

    """
    plugins = {}
    for url, manifest_spec_client in manifests_specs_clients.items():
        plugins[url] = BaseOpenAIPlugin(manifest_spec_client)
    return plugins


def scan_plugins(cfg: Config, debug: bool = False) -> List[AutoGPTPluginTemplate]:
    """Scan the plugins directory for plugins and loads them.

    Args:
        cfg (Config): Config instance including plugins config
        debug (bool, optional): Enable debug logging. Defaults to False.

    Returns:
        List[Tuple[str, Path]]: List of plugins.
    """
    loaded_plugins = []
    # Generic plugins
    plugins_path_path = Path(cfg.plugins_dir)

    logger.debug(f"Allowlisted Plugins: {cfg.plugins_allowlist}")
    logger.debug(f"Denylisted Plugins: {cfg.plugins_denylist}")

    for plugin in plugins_path_path.glob("*.zip"):
        if moduleList := inspect_zip_for_modules(str(plugin), debug):
            for module in moduleList:
                plugin = Path(plugin)
                module = Path(module)
                logger.debug(f"Plugin: {plugin} Module: {module}")
                zipped_package = zipimporter(str(plugin))
                zipped_module = zipped_package.load_module(str(module.parent))
                for key in dir(zipped_module):
                    if key.startswith("__"):
                        continue
                    a_module = getattr(zipped_module, key)
                    a_keys = dir(a_module)
                    if (
                        "_abc_impl" in a_keys
                        and a_module.__name__ != "AutoGPTPluginTemplate"
                        and check_allowed(a_module.__name__, cfg)
                    ):
                        loaded_plugins.append(a_module())
    # OpenAI plugins
    if cfg.plugins_openai:
        manifests_specs = fetch_openai_plugins_manifest_and_spec(cfg)
        if manifests_specs.keys():
            manifests_specs_clients = initialize_openai_plugins(
                manifests_specs, cfg, debug
            )
            for url, openai_plugin_meta in manifests_specs_clients.items():
                if check_allowed(url, cfg):
                    plugin = BaseOpenAIPlugin(openai_plugin_meta)
                    loaded_plugins.append(plugin)

    if loaded_plugins:
        logger.info(f"\nPlugins found: {len(loaded_plugins)}\n" "--------------------")
    for plugin in loaded_plugins:
        logger.info(f"{plugin._name}: {plugin._version} - {plugin._description}")
    return loaded_plugins


def check_allowed(plugin_name: str, cfg: Config) -> bool:
    """Check if the plugin is allowed or denied.

    Args:
        plugin_name (str): Name of the plugin.
        cfg (Config): Config object.

    Returns:
        True or False
    """
<<<<<<< HEAD
    if plugin_name in cfg.plugins_denied:
        return False
    if plugin_name in cfg.plugins_allowed:
        return True
    ack = input(
        f"WARNING: Plugin {plugin_name} found. But not in the"
        " allowed list... Load? (y/n): "
=======
    logger.debug(f"Checking if plugin {plugin_name} should be loaded")
    if (
        plugin_name in cfg.plugins_denylist
        or "all" in cfg.plugins_denylist
        or "none" in cfg.plugins_allowlist
    ):
        logger.debug(f"Not loading plugin {plugin_name} as it was in the denylist.")
        return False
    if plugin_name in cfg.plugins_allowlist or "all" in cfg.plugins_allowlist:
        logger.debug(f"Loading plugin {plugin_name} as it was in the allowlist.")
        return True
    ack = input(
        f"WARNING: Plugin {plugin_name} found. But not in the"
        f" allowlist... Load? ({cfg.authorise_key}/{cfg.exit_key}): "
>>>>>>> 7e21f381
    )
    return ack.lower() == cfg.authorise_key<|MERGE_RESOLUTION|>--- conflicted
+++ resolved
@@ -261,29 +261,19 @@
     Returns:
         True or False
     """
-<<<<<<< HEAD
-    if plugin_name in cfg.plugins_denied:
+    logger.debug(f"Checking if plugin {plugin_name} should be loaded")
+    if (
+        plugin_name in cfg.plugins_denied
+        or "all" in cfg.plugins_denied
+        or "none" in cfg.plugins_allowed
+    ):
+        logger.debug(f"Not loading plugin {plugin_name} as it was in the denied list.")
         return False
-    if plugin_name in cfg.plugins_allowed:
+    if plugin_name in cfg.plugins_allowed or "all" in cfg.plugins_allowed:
+        logger.debug(f"Loading plugin {plugin_name} as it was in the allowed list.")
         return True
     ack = input(
         f"WARNING: Plugin {plugin_name} found. But not in the"
-        " allowed list... Load? (y/n): "
-=======
-    logger.debug(f"Checking if plugin {plugin_name} should be loaded")
-    if (
-        plugin_name in cfg.plugins_denylist
-        or "all" in cfg.plugins_denylist
-        or "none" in cfg.plugins_allowlist
-    ):
-        logger.debug(f"Not loading plugin {plugin_name} as it was in the denylist.")
-        return False
-    if plugin_name in cfg.plugins_allowlist or "all" in cfg.plugins_allowlist:
-        logger.debug(f"Loading plugin {plugin_name} as it was in the allowlist.")
-        return True
-    ack = input(
-        f"WARNING: Plugin {plugin_name} found. But not in the"
-        f" allowlist... Load? ({cfg.authorise_key}/{cfg.exit_key}): "
->>>>>>> 7e21f381
+        f" allowed list... Load? ({cfg.authorise_key}/{cfg.exit_key}): "
     )
     return ack.lower() == cfg.authorise_key