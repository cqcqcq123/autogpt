"""The application entry point.  Can be invoked by a CLI or any other front end application."""
import logging
import sys
from pathlib import Path

from colorama import Fore

from autogpt.agent.agent import Agent
from autogpt.commands.command import CommandRegistry
from autogpt.config import Config, check_openai_api_key
from autogpt.configurator import create_config
from autogpt.logs import logger
from autogpt.memory import get_memory
from autogpt.plugins import scan_plugins
from autogpt.prompts.prompt import DEFAULT_TRIGGERING_PROMPT, construct_main_ai_config
from autogpt.utils import get_current_git_branch, get_latest_bulletin
from autogpt.workspace import Workspace
from scripts.install_plugin_deps import install_plugin_dependencies


def run_auto_gpt(
    continuous: bool,
    continuous_limit: int,
    ai_settings: str,
    skip_reprompt: bool,
    speak: bool,
    debug: bool,
    gpt3only: bool,
    gpt4only: bool,
    memory_type: str,
    browser_name: str,
    allow_downloads: bool,
    skip_news: bool,
    workspace_directory: str,
    install_plugin_deps: bool,
):
    # Configure logging before we do anything else.
    logger.set_level(logging.DEBUG if debug else logging.INFO)
    logger.speak_mode = speak

    cfg = Config()
    # TODO: fill in llm values here
    check_openai_api_key()
    create_config(
        continuous,
        continuous_limit,
        ai_settings,
        skip_reprompt,
        speak,
        debug,
        gpt3only,
        gpt4only,
        memory_type,
        browser_name,
        allow_downloads,
        skip_news,
    )

    if not cfg.skip_news:
        motd = get_latest_bulletin()
        if motd:
            logger.typewriter_log("NEWS: ", Fore.GREEN, motd)
        git_branch = get_current_git_branch()
        if git_branch and git_branch != "stable":
            logger.typewriter_log(
                "WARNING: ",
                Fore.RED,
                f"You are running on `{git_branch}` branch "
                "- this is not a supported branch.",
            )
        if sys.version_info < (3, 10):
            logger.typewriter_log(
                "WARNING: ",
                Fore.RED,
                "You are running on an older version of Python. "
                "Some people have observed problems with certain "
                "parts of Auto-GPT with this version. "
                "Please consider upgrading to Python 3.10 or higher.",
            )

    if install_plugin_deps:
        install_plugin_dependencies()

    # TODO: have this directory live outside the repository (e.g. in a user's
    #   home directory) and have it come in as a command line argument or part of
    #   the env file.
    if workspace_directory is None:
        workspace_directory = Path(__file__).parent / "auto_gpt_workspace"
    else:
        workspace_directory = Path(workspace_directory)
    # TODO: pass in the ai_settings file and the env file and have them cloned into
    #   the workspace directory so we can bind them to the agent.
    workspace_directory = Workspace.make_workspace(workspace_directory)
    cfg.workspace_path = str(workspace_directory)

    # HACK: doing this here to collect some globals that depend on the workspace.
    file_logger_path = workspace_directory / "file_logger.txt"
    if not file_logger_path.exists():
        with file_logger_path.open(mode="w", encoding="utf-8") as f:
            f.write("File Operation Logger ")

    cfg.file_logger_path = str(file_logger_path)

    cfg.set_plugins(scan_plugins(cfg, cfg.debug_mode))
    # Create a CommandRegistry instance and scan default folder
    command_registry = CommandRegistry()
    command_registry.import_commands("autogpt.commands.analyze_code")
    command_registry.import_commands("autogpt.commands.audio_text")
    command_registry.import_commands("autogpt.commands.execute_code")
    command_registry.import_commands("autogpt.commands.file_operations")
    command_registry.import_commands("autogpt.commands.git_operations")
    command_registry.import_commands("autogpt.commands.google_search")
    command_registry.import_commands("autogpt.commands.image_gen")
    command_registry.import_commands("autogpt.commands.improve_code")
    command_registry.import_commands("autogpt.commands.twitter")
    command_registry.import_commands("autogpt.commands.web_selenium")
    command_registry.import_commands("autogpt.commands.write_tests")
    command_registry.import_commands("autogpt.app")

    ai_name = ""
    ai_config = construct_main_ai_config()
    ai_config.command_registry = command_registry
    # print(prompt)
    # Initialize variables
    full_message_history = []
    next_action_count = 0
<<<<<<< HEAD
    # Make a constant:
    triggering_prompt = (
        "If there are any guideline violations in message history, investigate further. "
        "Determine which next command to use, and respond using the"
        " format specified above:"
    )
=======

    # add chat plugins capable of report to logger
    if cfg.chat_messages_enabled:
        for plugin in cfg.plugins:
            if hasattr(plugin, "can_handle_report") and plugin.can_handle_report():
                logger.info(f"Loaded plugin into logger: {plugin.__class__.__name__}")
                logger.chat_plugins.append(plugin)

>>>>>>> 2e9c80a4
    # Initialize memory and make sure it is empty.
    # this is particularly important for indexing and referencing pinecone memory
    memory = get_memory(cfg, init=True)
    logger.typewriter_log(
        "Using memory of type:", Fore.GREEN, f"{memory.__class__.__name__}"
    )
    logger.typewriter_log("Using Browser:", Fore.GREEN, cfg.selenium_web_browser)
    system_prompt = ai_config.construct_full_prompt()
    if cfg.debug_mode:
        logger.typewriter_log("Prompt:", Fore.GREEN, system_prompt)

    agent = Agent(
        ai_name=ai_name,
        memory=memory,
        full_message_history=full_message_history,
        next_action_count=next_action_count,
        command_registry=command_registry,
        config=ai_config,
        system_prompt=system_prompt,
        triggering_prompt=DEFAULT_TRIGGERING_PROMPT,
        workspace_directory=workspace_directory,
    )
    agent.start_interaction_loop()<|MERGE_RESOLUTION|>--- conflicted
+++ resolved
@@ -124,14 +124,6 @@
     # Initialize variables
     full_message_history = []
     next_action_count = 0
-<<<<<<< HEAD
-    # Make a constant:
-    triggering_prompt = (
-        "If there are any guideline violations in message history, investigate further. "
-        "Determine which next command to use, and respond using the"
-        " format specified above:"
-    )
-=======
 
     # add chat plugins capable of report to logger
     if cfg.chat_messages_enabled:
@@ -140,7 +132,6 @@
                 logger.info(f"Loaded plugin into logger: {plugin.__class__.__name__}")
                 logger.chat_plugins.append(plugin)
 
->>>>>>> 2e9c80a4
     # Initialize memory and make sure it is empty.
     # this is particularly important for indexing and referencing pinecone memory
     memory = get_memory(cfg, init=True)
