--- conflicted
+++ resolved
@@ -91,11 +91,7 @@
 
         message_broker.register_listener(
             message_channel="autogpt",
-<<<<<<< HEAD
-            listener=self.launch_agent,
-=======
             listener=agent_context.launch_agent,
->>>>>>> 4627ee9b
             message_filter=MessageFilters.is_user_launch_message,
         )
 
@@ -156,7 +152,6 @@
     #     pass
 
 
-<<<<<<< HEAD
 application_server = FakeApplicationServer()
 
 
@@ -264,6 +259,3 @@
 # NOTE:
 # - start with `uvicorn autogpt.core.runner.server:app --reload --port=8080`
 # - see auto-generated API docs: http://localhost:8080/docs
-=======
-application_server = FakeApplicationServer()
->>>>>>> 4627ee9b
