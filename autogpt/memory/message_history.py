from __future__ import annotations

import copy
import json
from dataclasses import dataclass
from typing import TYPE_CHECKING, Optional

if TYPE_CHECKING:
    from autogpt.agents import Agent, BaseAgent

from autogpt.config import Config
<<<<<<< HEAD
from autogpt.json_utils.utilities import extract_dict_from_response
=======
from autogpt.json_utils.utilities import extract_json_from_response
>>>>>>> 050c52a0
from autogpt.llm.base import ChatSequence, Message
from autogpt.llm.providers.openai import OPEN_AI_CHAT_MODELS
from autogpt.llm.utils import (
    count_message_tokens,
    count_string_tokens,
    create_chat_completion,
)
<<<<<<< HEAD
from autogpt.logs import logger
from autogpt.logs.log_cycle import (
    PROMPT_SUMMARY_FILE_NAME,
    SUMMARY_FILE_NAME,
    LogCycleHandler,
)
=======
from autogpt.logs import PROMPT_SUMMARY_FILE_NAME, SUMMARY_FILE_NAME, logger
>>>>>>> 050c52a0


@dataclass
class MessageHistory(ChatSequence):
    max_summary_tlength: int = 500
<<<<<<< HEAD
    agent: Optional[BaseAgent | Agent] = None
=======
    agent: Optional[Agent] = None
>>>>>>> 050c52a0
    summary: str = "I was created"
    last_trimmed_index: int = 0

    SUMMARIZATION_PROMPT = '''Your task is to create a concise running summary of actions and information results in the provided text, focusing on key and potentially important information to remember.

You will receive the current summary and your latest actions. Combine them, adding relevant key information from the latest development in 1st person past tense and keeping the summary concise.

Summary So Far:
"""
{summary}
"""

Latest Development:
"""
{new_events}
"""
'''

    def trim_messages(
        self, current_message_chain: list[Message], config: Config
    ) -> tuple[Message, list[Message]]:
        """
        Returns a list of trimmed messages: messages which are in the message history
        but not in current_message_chain.

        Args:
            current_message_chain (list[Message]): The messages currently in the context.
            config (Config): The config to use.

        Returns:
            Message: A message with the new running summary after adding the trimmed messages.
            list[Message]: A list of messages that are in full_message_history with an index higher than last_trimmed_index and absent from current_message_chain.
        """
        # Select messages in full_message_history with an index higher than last_trimmed_index
        new_messages = [
            msg for i, msg in enumerate(self) if i > self.last_trimmed_index
        ]

        # Remove messages that are already present in current_message_chain
        new_messages_not_in_chain = [
            msg for msg in new_messages if msg not in current_message_chain
        ]

        if not new_messages_not_in_chain:
            return self.summary_message(), []

        new_summary_message = self.update_running_summary(
            new_events=new_messages_not_in_chain, config=config
        )

        # Find the index of the last message processed
        last_message = new_messages_not_in_chain[-1]
        self.last_trimmed_index = self.messages.index(last_message)

        return new_summary_message, new_messages_not_in_chain

    def per_cycle(self, messages: list[Message] | None = None):
        """
        Yields:
            Message: a message containing user input
            Message: a message from the AI containing a proposed action
            Message: the message containing the result of the AI's proposed action
        """
        messages = messages or self.messages
        for i in range(0, len(messages) - 1):
            ai_message = messages[i]
            if ai_message.type != "ai_response":
                continue
            user_message = (
                messages[i - 1] if i > 0 and messages[i - 1].role == "user" else None
            )
            result_message = messages[i + 1]
            try:
                assert (
                    extract_dict_from_response(ai_message.content) != {}
                ), "AI response is not a valid JSON object"
                assert result_message.type == "action_result"

                yield user_message, ai_message, result_message
            except AssertionError as err:
                logger.debug(
                    f"Invalid item in message history: {err}; Messages: {messages[i-1:i+2]}"
                )

    def summary_message(self) -> Message:
        return Message(
            "system",
            f"This reminds you of these events from your past: \n{self.summary}",
        )

    def update_running_summary(
<<<<<<< HEAD
        self, new_events: list[Message], config: Config, max_summary_length=500
=======
        self,
        new_events: list[Message],
        config: Config,
        max_summary_length: Optional[int] = None,
>>>>>>> 050c52a0
    ) -> Message:
        """
        This function takes a list of Message objects and updates the running summary
        to include the events they describe. The updated summary is returned
        in a Message formatted in the 1st person past tense.

        Args:
            new_events: A list of Messages containing the latest events to be added to the summary.

        Returns:
            Message: a Message containing the updated running summary.

        Example:
            ```py
            new_events = [{"event": "entered the kitchen."}, {"event": "found a scrawled note with the number 7"}]
            update_running_summary(new_events)
            # Returns: "This reminds you of these events from your past: \nI entered the kitchen and found a scrawled note saying 7."
            ```
        """
        if not new_events:
            return self.summary_message()
        if not max_summary_length:
            max_summary_length = self.max_summary_tlength

        # Create a copy of the new_events list to prevent modifying the original list
        new_events = copy.deepcopy(new_events)

        # Replace "assistant" with "you". This produces much better first person past tense results.
        for event in new_events:
            if event.role.lower() == "assistant":
                event.role = "you"

                # Remove "thoughts" dictionary from "content"
                try:
                    content_dict = extract_dict_from_response(event.content)
                    if "thoughts" in content_dict:
                        del content_dict["thoughts"]
                    event.content = json.dumps(content_dict)
                except json.JSONDecodeError as e:
                    logger.error(f"Error: Invalid JSON: {e}")
                    if config.debug_mode:
                        logger.error(f"{event.content}")

            elif event.role.lower() == "system":
                event.role = "your computer"

            # Delete all user messages
            elif event.role == "user":
                new_events.remove(event)

        summ_model = OPEN_AI_CHAT_MODELS[config.fast_llm]

        # Determine token lengths for use in batching
        prompt_template_length = len(
            MessageHistory.SUMMARIZATION_PROMPT.format(summary="", new_events="")
        )
        max_input_tokens = summ_model.max_tokens - max_summary_length
        summary_tlength = count_string_tokens(self.summary, summ_model.name)
        batch = []
        batch_tlength = 0

        # TODO: Put a cap on length of total new events and drop some previous events to
        # save API cost. Need to think thru more how to do it without losing the context.
        for event in new_events:
            event_tlength = count_message_tokens(event, summ_model.name)

            if (
                batch_tlength + event_tlength
                > max_input_tokens - prompt_template_length - summary_tlength
            ):
                # The batch is full. Summarize it and start a new one.
                self.summarize_batch(batch, config, max_summary_length)
                summary_tlength = count_string_tokens(self.summary, summ_model.name)
                batch = [event]
                batch_tlength = event_tlength
            else:
                batch.append(event)
                batch_tlength += event_tlength

        if batch:
            # There's an unprocessed batch. Summarize it.
            self.summarize_batch(batch, config, max_summary_length)

        return self.summary_message()

    def summarize_batch(
        self, new_events_batch: list[Message], config: Config, max_output_length: int
    ):
        prompt = MessageHistory.SUMMARIZATION_PROMPT.format(
            summary=self.summary, new_events=new_events_batch
        )

        prompt = ChatSequence.for_model(config.fast_llm, [Message("user", prompt)])
<<<<<<< HEAD
        if self.agent is not None and isinstance(
            getattr(self.agent, "log_cycle_handler", None), LogCycleHandler
        ):
=======
        if self.agent:
>>>>>>> 050c52a0
            self.agent.log_cycle_handler.log_cycle(
                self.agent.ai_config.ai_name,
                self.agent.created_at,
                self.agent.cycle_count,
                prompt.raw(),
                PROMPT_SUMMARY_FILE_NAME,
            )

        self.summary = create_chat_completion(
            prompt, config, max_tokens=max_output_length
        ).content

<<<<<<< HEAD
        if self.agent is not None and isinstance(
            getattr(self.agent, "log_cycle_handler", None), LogCycleHandler
        ):
=======
        if self.agent:
>>>>>>> 050c52a0
            self.agent.log_cycle_handler.log_cycle(
                self.agent.ai_config.ai_name,
                self.agent.created_at,
                self.agent.cycle_count,
                self.summary,
                SUMMARY_FILE_NAME,
            )<|MERGE_RESOLUTION|>--- conflicted
+++ resolved
@@ -9,11 +9,7 @@
     from autogpt.agents import Agent, BaseAgent
 
 from autogpt.config import Config
-<<<<<<< HEAD
 from autogpt.json_utils.utilities import extract_dict_from_response
-=======
-from autogpt.json_utils.utilities import extract_json_from_response
->>>>>>> 050c52a0
 from autogpt.llm.base import ChatSequence, Message
 from autogpt.llm.providers.openai import OPEN_AI_CHAT_MODELS
 from autogpt.llm.utils import (
@@ -21,26 +17,18 @@
     count_string_tokens,
     create_chat_completion,
 )
-<<<<<<< HEAD
-from autogpt.logs import logger
-from autogpt.logs.log_cycle import (
+from autogpt.logs import (
     PROMPT_SUMMARY_FILE_NAME,
     SUMMARY_FILE_NAME,
     LogCycleHandler,
+    logger,
 )
-=======
-from autogpt.logs import PROMPT_SUMMARY_FILE_NAME, SUMMARY_FILE_NAME, logger
->>>>>>> 050c52a0
 
 
 @dataclass
 class MessageHistory(ChatSequence):
     max_summary_tlength: int = 500
-<<<<<<< HEAD
     agent: Optional[BaseAgent | Agent] = None
-=======
-    agent: Optional[Agent] = None
->>>>>>> 050c52a0
     summary: str = "I was created"
     last_trimmed_index: int = 0
 
@@ -132,14 +120,10 @@
         )
 
     def update_running_summary(
-<<<<<<< HEAD
-        self, new_events: list[Message], config: Config, max_summary_length=500
-=======
         self,
         new_events: list[Message],
         config: Config,
         max_summary_length: Optional[int] = None,
->>>>>>> 050c52a0
     ) -> Message:
         """
         This function takes a list of Message objects and updates the running summary
@@ -233,13 +217,9 @@
         )
 
         prompt = ChatSequence.for_model(config.fast_llm, [Message("user", prompt)])
-<<<<<<< HEAD
         if self.agent is not None and isinstance(
             getattr(self.agent, "log_cycle_handler", None), LogCycleHandler
         ):
-=======
-        if self.agent:
->>>>>>> 050c52a0
             self.agent.log_cycle_handler.log_cycle(
                 self.agent.ai_config.ai_name,
                 self.agent.created_at,
@@ -252,13 +232,9 @@
             prompt, config, max_tokens=max_output_length
         ).content
 
-<<<<<<< HEAD
         if self.agent is not None and isinstance(
             getattr(self.agent, "log_cycle_handler", None), LogCycleHandler
         ):
-=======
-        if self.agent:
->>>>>>> 050c52a0
             self.agent.log_cycle_handler.log_cycle(
                 self.agent.ai_config.ai_name,
                 self.agent.created_at,
