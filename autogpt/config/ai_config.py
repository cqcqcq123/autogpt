# sourcery skip: do-not-use-staticmethod
"""
A module that contains the AIConfig class object that contains the configuration
"""
from __future__ import annotations

import os
import platform
from pathlib import Path
from typing import Optional, Type

import distro
import yaml

from autogpt.prompts.generator import PromptGenerator

# Soon this will go in a folder where it remembers more stuff about the run(s)
SAVE_FILE = str(Path(os.getcwd()) / "ai_settings.yaml")
MAX_AI_CONFIG = 5

from .singleton import AbstractSingleton

class AIConfig(AbstractSingleton):
    """
    A class object that contains the configuration information for the AI

    Attributes:
        __current_config (int): The number of the current config from 0 to 4.
        __configs (list): A list of Dictionary (configs) :
            {"ai_name": ai_name, 
            "ai_role": ai_role, 
            "ai_goals": ai_goals, 
            "prompt_generator": prompt_generator,
            "command_registry": command_registry 
            })
        # TODO __version (str): Version of the app
    """

        
    def __init__(self, config_number : int = -1,config_file: str = SAVE_FILE) -> None:
        """
        Initialize a class instance
        Parameters:
            config_number(int): The config entry number (0 to 4) to be updated or added.
            config_file(str): The path to the config yaml file.
              DEFAULT: "../ai_settings.yaml"
        Returns:
            None
        """
        self.config_file = config_file
        self.__current_config = config_number
        self.load(self.config_file)
        if (config_number != -1) : 
            self.set_config_number(config_number)


    @classmethod
    def load(cls, config_file: str = SAVE_FILE) -> list:
        """
        Loads the configurations from the specified YAML file and returns a list of dictionaries containing the configuration parameters.

        Parameters:
            config_file(str): The path to the config yaml file.
            DEFAULT: "../ai_settings.yaml"
        
        Returns:
            ai_configs (list): A list of dictionaries containing the configuration parameters for each entry.
        """
        try:
            with open(config_file, encoding="utf-8") as file:
                config_params = yaml.load(file, Loader=yaml.FullLoader)
        except FileNotFoundError:
            config_params = {}

        cls.__configs = []
        for key, row in config_params.items():
            if key == 'version' :
                continue
            elif key == 'configurations' : 
                for yaml_config in row  :
                    print(yaml_config)
                    config = {'ai_name': yaml_config["ai_name"],
                            "ai_role": yaml_config["ai_role"],
                            "ai_goals": yaml_config["ai_goals"],
                            "prompt_generator": yaml_config["prompt_generator"],
                            "command_registry": yaml_config["command_registry"]}
                    cls.__configs.append(config)

                # ai_name = row.get("ai_name", "")
                # ai_role = row.get("ai_role", "")
                # ai_goals = row.get("ai_goals", [])
                # prompt_generator = row.get("prompt_generator", None)
                # command_registry = row.get("command_registry", None)
                # cls.__configs.append({"ai_name": ai_name, "ai_role": ai_role, "ai_goals": ai_goals, "prompt_generator": prompt_generator,"command_registry": command_registry })
        return cls.__configs

<<<<<<< HEAD
    def save(self, config_file: str = SAVE_FILE) -> None:
            """
            Saves the class parameters to the specified file yaml file path as a yaml file.

            Parameters:
                config_number(int): The config entry number (1 to 5) to be updated or added.
                config_file(str): The path to the config yaml file.
                DEFAULT: "../ai_settings.yaml"
            Returns:
                None
            """
            # TODO : Secure config savings
            # Only save the config currently in use
=======
    # def save(self, config_file: str = SAVE_FILE) -> None:
    #         """
    #         Saves the class parameters to the specified file yaml file path as a yaml file.

    #         Parameters:
    #             config_number(int): The config entry number (1 to 5) to be updated or added.
    #             config_file(str): The path to the config yaml file.
    #             DEFAULT: "../ai_settings.yaml"
    #         Returns:
    #             None
    #         """

    #         with open(config_file, "w", encoding="utf-8") as file:
    #             yaml.dump(self.__configs, file, allow_unicode=True)
def save(self, config_file: str = SAVE_FILE) -> None:
    """
    Saves the current configuration to the specified file yaml file path as a yaml file.
>>>>>>> 0989a4a1

    Parameters:
        config_file(str): The path to the config yaml file.
        DEFAULT: "../ai_settings.yaml"
    Returns:
        None
    """
    try:
        with open(config_file, encoding="utf-8") as file:
            config_params = yaml.load(file, Loader=yaml.FullLoader)
    except FileNotFoundError:
        config_params = {}

    if 'configurations' not in config_params:
        config_params['configurations'] = []

    if 0 <= self.__current_config < len(config_params['configurations']):
        config_params['configurations'][self.__current_config] = self.get_current_config()
    else:
        config_params['configurations'].append(self.get_current_config())

    with open(config_file, "w", encoding="utf-8") as file:
        yaml.dump(config_params, file, allow_unicode=True)

    def construct_full_prompt(
        self, prompt_generator: Optional[PromptGenerator] = None
    ) -> str:
        """
        Returns a prompt to the user with the class information in an organized fashion.

        Parameters:
            None

        Returns:
            full_prompt (str): A string containing the initial prompt for the user
                including the ai_name, ai_role and ai_goals.
        """

        prompt_start = (
            "Your decisions must always be made independently without"
            " seeking user assistance. Play to your strengths as an LLM and pursue"
            " simple strategies with no legal complications."
            ""
        )

        from autogpt.config import Config
        from autogpt.prompts.prompt import build_default_prompt_generator

        cfg = Config()
        if prompt_generator is None:
            prompt_generator = build_default_prompt_generator()
        prompt_generator.goals = self.__configs[self.__current_config]["ai_goals"]
        prompt_generator.name = self.__configs[self.__current_config]["ai_name"]
        prompt_generator.role = self.__configs[self.__current_config]["ai_role"]
        prompt_generator.command_registry = self.__configs[self.__current_config]["command_registry"]
        for plugin in cfg.plugins:
            if not plugin.can_handle_post_prompt():
                continue
            prompt_generator = plugin.post_prompt(prompt_generator)

        if cfg.execute_local_commands:
            # add OS info to prompt
            os_name = platform.system()
            os_info = (
                platform.platform(terse=True)
                if os_name != "Linux"
                else distro.name(pretty=True)
            )

            prompt_start += f"\nThe OS you are running on is: {os_info}"

        # Construct full prompt
        full_prompt = f"You are {prompt_generator.name}, {prompt_generator.role}\n{prompt_start}\n\nGOALS:\n\n"
        for i, goal in enumerate(self.__configs[self.__current_config]["ai_goals"]):
            full_prompt += f"{i+1}. {goal}\n"
        self.__configs[self.__current_config]["prompt_generator"] = prompt_generator
        full_prompt += f"\n\n{prompt_generator.generate_prompt_string()}"
        return full_prompt
        
    def set_config_number(self, new_config_number: int) -> None:
        """
        Sets the current configuration number.

        Parameters:
            new_config_number (int): The new configuration number to be set.

        Returns:
            None
        """
        if new_config_number < 0 or new_config_number >= len(self.__configs):
            raise ValueError(f"set_config_number: Value must be between 0 and {len(self.__configs)-1}")
        self.__current_config = new_config_number
        return

    def get_config_number(self) -> int:
        """
        Gets the current configuration number.

        Parameters:
            None

        Returns:
            current_config (int): The current configuration number.
        """
        return self.__current_config

    def get_current_config(self) :
        """
        Gets the current configuration dictionary.

        Parameters:
            None

        Returns:
            current_config (dict): The current configuration dictionary.
        """
        if (self.__current_config == -1) :
            raise ValueError(f"get_current_config: Value {self.__current_config } not expected")
        return self.__configs[self.__current_config]

    def set_config(self, 
                    config_number : int, 
                    ai_name : str, 
                    ai_role : str, 
                    ai_goals : list, 
                    prompt_generator : str, 
                    command_registry : str ,
                    overwrite : bool = False) -> bool:
        """
        Sets the configuration parameters for the given configuration number.

        Parameters:
            config_number (int): The configuration number to be updated.
            ai_name (str): The AI name.
            ai_role (str): The AI role.
            ai_goals (list): The AI goals.
            prompt_generator (Optional[PromptGenerator]): The prompt generator instance.
            command_registry: The command registry instance.

        Returns:
            success (bool): True if the configuration is successfully updated, False otherwise.
        """
        number_of_config = len(self.__configs) 
        if config_number == None  and number_of_config < MAX_AI_CONFIG: 
            config_number = number_of_config
        
        if config_number > MAX_AI_CONFIG :
            raise ValueError(f"set_config: Value {config_number} not expected")
        

        # Check for duplicate config names
        for idx, config in enumerate(self.__configs):
            if config["ai_name"] == ai_name and idx != config_number:
                print(f"Config with the name '{ai_name}' already exists")
                return False
        


                
        if (config_number >= number_of_config ) :
            self.__configs.append({"ai_name": ai_name, "ai_role": ai_role, "ai_goals": ai_goals, "prompt_generator": prompt_generator,"command_registry": command_registry })
        else :
            self.__configs[config_number]["ai_name"] = ai_name,
            self.__configs[config_number]["ai_role"] = ai_role
            self.__configs[config_number]["ai_goals"] = ai_goals

            self.__configs[config_number]["prompt_generator"]= prompt_generator
            self.__configs[config_number]["command_registry"]= command_registry

        self.set_config_number(new_config_number = config_number)

        return True

    def get_configs(self):
        """
        Gets the list of all configuration dictionaries.

        Parameters:
            None

        Returns:
            configs (list): A list of all configuration dictionaries.
        """

        return self.__configs<|MERGE_RESOLUTION|>--- conflicted
+++ resolved
@@ -94,21 +94,6 @@
                 # cls.__configs.append({"ai_name": ai_name, "ai_role": ai_role, "ai_goals": ai_goals, "prompt_generator": prompt_generator,"command_registry": command_registry })
         return cls.__configs
 
-<<<<<<< HEAD
-    def save(self, config_file: str = SAVE_FILE) -> None:
-            """
-            Saves the class parameters to the specified file yaml file path as a yaml file.
-
-            Parameters:
-                config_number(int): The config entry number (1 to 5) to be updated or added.
-                config_file(str): The path to the config yaml file.
-                DEFAULT: "../ai_settings.yaml"
-            Returns:
-                None
-            """
-            # TODO : Secure config savings
-            # Only save the config currently in use
-=======
     # def save(self, config_file: str = SAVE_FILE) -> None:
     #         """
     #         Saves the class parameters to the specified file yaml file path as a yaml file.
@@ -126,7 +111,6 @@
 def save(self, config_file: str = SAVE_FILE) -> None:
     """
     Saves the current configuration to the specified file yaml file path as a yaml file.
->>>>>>> 0989a4a1
 
     Parameters:
         config_file(str): The path to the config yaml file.
