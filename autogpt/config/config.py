--- conflicted
+++ resolved
@@ -24,13 +24,10 @@
         self.continuous_limit = 0
         self.speak_mode = False
         self.skip_reprompt = False
-<<<<<<< HEAD
+        default-authorizations
         self.default_authorisation = os.getenv("DEFAULT_AUTHORISATION") == "True"
         self.default_authorisation_count = int(os.getenv("DEFAULT_AUTHORISATION_COUNT", 0))
-=======
         self.allow_downloads = False
-
->>>>>>> 9589334a
         self.selenium_web_browser = os.getenv("USE_WEB_BROWSER", "chrome")
         self.ai_settings_file = os.getenv("AI_SETTINGS_FILE", "ai_settings.yaml")
         self.fast_llm_model = os.getenv("FAST_LLM_MODEL", "gpt-3.5-turbo")
