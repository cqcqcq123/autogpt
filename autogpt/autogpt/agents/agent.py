--- conflicted
+++ resolved
@@ -111,33 +111,18 @@
 
         # Components
         self.system = SystemComponent()
-<<<<<<< HEAD
         self.history = (
             ActionHistoryComponent(
                 settings.history,
-                self.send_token_limit,
                 lambda x: self.llm_provider.count_tokens(x, self.llm.name),
-                legacy_config,
                 llm_provider,
             )
             .run_after(WatchdogComponent)
             .run_after(SystemComponent)
         )
-        self.user_interaction = UserInteractionComponent(legacy_config)
-        self.file_manager = FileManagerComponent(settings, file_storage)
-=======
-        self.history = ActionHistoryComponent(
-            settings.history,
-            lambda x: self.llm_provider.count_tokens(x, self.llm.name),
-            llm_provider,
-            ActionHistoryConfiguration(
-                model_name=app_config.fast_llm, max_tokens=self.send_token_limit
-            ),
-        ).run_after(WatchdogComponent)
         if not app_config.noninteractive_mode:
             self.user_interaction = UserInteractionComponent()
         self.file_manager = FileManagerComponent(file_storage, settings)
->>>>>>> c19ab2b2
         self.code_executor = CodeExecutorComponent(
             self.file_manager.workspace,
             CodeExecutorConfiguration(
