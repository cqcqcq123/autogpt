--- conflicted
+++ resolved
@@ -6,13 +6,8 @@
 
 if TYPE_CHECKING:
     from autogpt.agents.agent import Agent
-<<<<<<< HEAD
     from autogpt.agents.config import Config
-    from forge.llm.providers.schema import ChatModelProvider
-=======
-    from forge.config.config import Config
     from forge.llm.providers import MultiProvider
->>>>>>> f107ff8c
 
 from .configurators import _configure_agent
 from .profile_generator import generate_agent_profile_for_task
