""" Image Generation Module for AutoGPT."""
import io
import json
import time
import uuid
from base64 import b64decode

import openai
import requests
from PIL import Image

from autogpt.commands.command import command
from autogpt.config import Config

CFG = Config()


@command("generate_image", "Generate Image", '"prompt": "<prompt>"', CFG.image_provider)
def generate_image(prompt: str, size: int = 256) -> str:
    """Generate an image from a prompt.

    Args:
        prompt (str): The prompt to use
        size (int, optional): The size of the image. Defaults to 256. (Not supported by HuggingFace)

    Returns:
        str: The filename of the image
    """
    filename = f"{CFG.workspace_path}/{str(uuid.uuid4())}.jpg"

    # DALL-E
    if CFG.image_provider == "dalle":
        return generate_image_with_dalle(prompt, filename, size)
    # HuggingFace
    elif CFG.image_provider == "huggingface":
        return generate_image_with_hf(prompt, filename)
    # SD WebUI
    elif CFG.image_provider == "sdwebui":
        return generate_image_with_sd_webui(prompt, filename, size)
    return "No Image Provider Set"


def generate_image_with_hf(prompt: str, filename: str) -> str:
    """Generate an image with HuggingFace's API.

    Args:
        prompt (str): The prompt to use
        filename (str): The filename to save the image to

    Returns:
        str: The filename of the image
    """
    API_URL = (
        f"https://api-inference.huggingface.co/models/{CFG.huggingface_image_model}"
    )
    if CFG.huggingface_api_token is None:
        raise ValueError(
            "You need to set your Hugging Face API token in the config file."
        )
    headers = {
        "Authorization": f"Bearer {CFG.huggingface_api_token}",
        "X-Use-Cache": "false",
    }

<<<<<<< HEAD
    retry_count = 0
    while retry_count < 10:
        response = requests.post(
            API_URL,
            headers=headers,
            json={"inputs": prompt},
        )
=======
    response = requests.post(
        API_URL,
        headers=headers,
        json={
            "inputs": prompt,
        },
    )

    image = Image.open(io.BytesIO(response.content))
    print(f"Image Generated for prompt:{prompt}")

    image.save(filename)
>>>>>>> dcd6aa91

        if response.ok:
            try:
                image = Image.open(io.BytesIO(response.content))
                image.save(path_in_workspace(filename))
                return f"Saved to disk:{filename}"
            except Exception as e:
                print(e)
                break
        else:
            try:
                error = json.loads(response.text)
                if "estimated_time" in error:
                    delay = error["estimated_time"]
                    print(response.text)
                    print("Retrying in", delay)
                    time.sleep(delay)
                else:
                    break
            except Exception as e:
                print(e)
                break

        retry_count += 1

    return f"Error creating image."


def generate_image_with_dalle(prompt: str, filename: str, size: int) -> str:
    """Generate an image with DALL-E.

    Args:
        prompt (str): The prompt to use
        filename (str): The filename to save the image to
        size (int): The size of the image

    Returns:
        str: The filename of the image
    """
    openai.api_key = CFG.openai_api_key

    # Check for supported image sizes
    if size not in [256, 512, 1024]:
        closest = min([256, 512, 1024], key=lambda x: abs(x - size))
        print(
            f"DALL-E only supports image sizes of 256x256, 512x512, or 1024x1024. Setting to {closest}, was {size}."
        )
        size = closest

    response = openai.Image.create(
        prompt=prompt,
        n=1,
        size=f"{size}x{size}",
        response_format="b64_json",
    )

    print(f"Image Generated for prompt:{prompt}")

    image_data = b64decode(response["data"][0]["b64_json"])

    with open(filename, mode="wb") as png:
        png.write(image_data)

    return f"Saved to disk:{filename}"


def generate_image_with_sd_webui(
    prompt: str,
    filename: str,
    size: int = 512,
    negative_prompt: str = "",
    extra: dict = {},
) -> str:
    """Generate an image with Stable Diffusion webui.
    Args:
        prompt (str): The prompt to use
        filename (str): The filename to save the image to
        size (int, optional): The size of the image. Defaults to 256.
        negative_prompt (str, optional): The negative prompt to use. Defaults to "".
        extra (dict, optional): Extra parameters to pass to the API. Defaults to {}.
    Returns:
        str: The filename of the image
    """
    # Create a session and set the basic auth if needed
    s = requests.Session()
    if CFG.sd_webui_auth:
        username, password = CFG.sd_webui_auth.split(":")
        s.auth = (username, password or "")

    # Generate the images
    response = requests.post(
        f"{CFG.sd_webui_url}/sdapi/v1/txt2img",
        json={
            "prompt": prompt,
            "negative_prompt": negative_prompt,
            "sampler_index": "DDIM",
            "steps": 20,
            "cfg_scale": 7.0,
            "width": size,
            "height": size,
            "n_iter": 1,
            **extra,
        },
    )

    print(f"Image Generated for prompt:{prompt}")

    # Save the image to disk
    response = response.json()
    b64 = b64decode(response["images"][0].split(",", 1)[0])
    image = Image.open(io.BytesIO(b64))
    image.save(filename)

    return f"Saved to disk:{filename}"<|MERGE_RESOLUTION|>--- conflicted
+++ resolved
@@ -62,7 +62,6 @@
         "X-Use-Cache": "false",
     }
 
-<<<<<<< HEAD
     retry_count = 0
     while retry_count < 10:
         response = requests.post(
@@ -70,25 +69,12 @@
             headers=headers,
             json={"inputs": prompt},
         )
-=======
-    response = requests.post(
-        API_URL,
-        headers=headers,
-        json={
-            "inputs": prompt,
-        },
-    )
-
-    image = Image.open(io.BytesIO(response.content))
-    print(f"Image Generated for prompt:{prompt}")
-
-    image.save(filename)
->>>>>>> dcd6aa91
 
         if response.ok:
             try:
                 image = Image.open(io.BytesIO(response.content))
-                image.save(path_in_workspace(filename))
+                print(f"Image Generated for prompt:{prompt}")
+                image.save(filename)
                 return f"Saved to disk:{filename}"
             except Exception as e:
                 print(e)
