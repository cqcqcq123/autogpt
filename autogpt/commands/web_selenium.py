--- conflicted
+++ resolved
@@ -83,7 +83,11 @@
             options.add_argument("--disable-dev-shm-usage")
             options.add_argument("--remote-debugging-port=9222")
 
-<<<<<<< HEAD
+        options.add_argument("--no-sandbox")
+        if CFG.selenium_headless:
+            options.add_argument("--headless")
+            options.add_argument("--disable-gpu")
+
         # Remove the 'https_proxy' env var
         # Otherwise, webdriver.Chrome() method will get stuck
         http_proxy = os.getenv('http_proxy')
@@ -95,14 +99,7 @@
         if http_proxy != "":
             http_proxy = os.getenv('http_proxy')
             del os.environ['http_proxy']
-
-=======
->>>>>>> 8532307b
-        options.add_argument("--no-sandbox")
-        if CFG.selenium_headless:
-            options.add_argument("--headless")
-            options.add_argument("--disable-gpu")
-
+            
         driver = webdriver.Chrome(
             executable_path=ChromeDriverManager().install(), options=options
         )
