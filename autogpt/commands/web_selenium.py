"""Selenium web scraping module."""
import os
import platform
from selenium import webdriver
from autogpt.processing.html import extract_hyperlinks, format_hyperlinks
import autogpt.processing.text as summary
from bs4 import BeautifulSoup
from selenium.webdriver.remote.webdriver import WebDriver
from selenium.webdriver.common.by import By
from selenium.webdriver.support.wait import WebDriverWait
from selenium.webdriver.support import expected_conditions as EC
from webdriver_manager.chrome import ChromeDriverManager
from webdriver_manager.firefox import GeckoDriverManager
from selenium.webdriver.chrome.options import Options as ChromeOptions
from selenium.webdriver.firefox.options import Options as FirefoxOptions
from selenium.webdriver.safari.options import Options as SafariOptions
import logging
from pathlib import Path
from autogpt.config import Config
from typing import List, Tuple, Union

FILE_DIR = Path(__file__).parent.parent
CFG = Config()


<<<<<<< HEAD
def get_chrome_user_data_directory() -> str:
    operating_system = platform.system()
    user_home = os.path.expanduser('~')

    if operating_system == 'Windows':
        return os.path.join(user_home, 'AppData', 'Local', 'Google', 'Chrome', 'User Data')
    elif operating_system == 'Darwin':  # macOS
        return os.path.join(user_home, 'Library', 'Application Support', 'Google', 'Chrome')
    elif operating_system == 'Linux':
        return os.path.join(user_home, '.config', 'google-chrome')
    else:
        raise ValueError(f'Unsupported operating system: {operating_system}')


def browse_website(url: str, question: str) -> tuple[str, WebDriver]:
=======
def browse_website(url: str, question: str) -> Tuple[str, WebDriver]:
>>>>>>> 4daa083f
    """Browse a website and return the answer and links to the user

    Args:
        url (str): The url of the website to browse
        question (str): The question asked by the user

    Returns:
        Tuple[str, WebDriver]: The answer and links to the user and the webdriver
    """
    driver, text = scrape_text_with_selenium(url)
    add_header(driver)
    summary_text = summary.summarize_text(url, text, question, driver)
    links = scrape_links_with_selenium(driver, url)

    # Limit links to 5
    if len(links) > 5:
        links = links[:5]
    close_browser(driver)
    return f"Answer gathered from website: {summary_text} \n \n Links: {links}", driver


def scrape_text_with_selenium(url: str) -> Tuple[WebDriver, str]:
    """Scrape text from a website using selenium

    Args:
        url (str): The url of the website to scrape

    Returns:
        Tuple[WebDriver, str]: The webdriver and the text scraped from the website
    """
    logging.getLogger("selenium").setLevel(logging.CRITICAL)

    options_available = {
        "chrome": ChromeOptions,
        "safari": SafariOptions,
        "firefox": FirefoxOptions,
    }

    options = options_available[CFG.selenium_web_browser]()
    options.add_argument(
<<<<<<< HEAD
        "user-agent=Mozilla/5.0 (Windows NT 10.0; Win64; x64) AppleWebKit/537.36"
        " (KHTML, like Gecko) Chrome/112.0.5615.49 Safari/537.36"
    )
    if CFG.use_default_user_data:
        chrome_user_data_directory = get_chrome_user_data_directory()
        options.add_argument(f'--user-data-dir={chrome_user_data_directory}')
    driver_path = ''
    if os.path.exists(CFG.custom_webdriver_path):
        driver_path = CFG.custom_webdriver_path
    else:
        driver_path = ChromeDriverManager().install()
    driver = webdriver.Chrome(
        executable_path=driver_path, options=options
=======
        "user-agent=Mozilla/5.0 (Windows NT 10.0; Win64; x64) AppleWebKit/537.36 (KHTML, like Gecko) Chrome/112.0.5615.49 Safari/537.36"
>>>>>>> 4daa083f
    )

    if CFG.selenium_web_browser == "firefox":
        driver = webdriver.Firefox(
            executable_path=GeckoDriverManager().install(), options=options
        )
    elif CFG.selenium_web_browser == "safari":
        # Requires a bit more setup on the users end
        # See https://developer.apple.com/documentation/webkit/testing_with_webdriver_in_safari
        driver = webdriver.Safari(options=options)
    else:
        driver = webdriver.Chrome(
            executable_path=ChromeDriverManager().install(), options=options
        )
    driver.get(url)

    WebDriverWait(driver, 10).until(
        EC.presence_of_element_located((By.TAG_NAME, "body"))
    )

    # Get the HTML content directly from the browser's DOM
    page_source = driver.execute_script("return document.body.outerHTML;")
    soup = BeautifulSoup(page_source, "html.parser")

    for script in soup(["script", "style"]):
        script.extract()

    text = soup.get_text()
    lines = (line.strip() for line in text.splitlines())
    chunks = (phrase.strip() for line in lines for phrase in line.split("  "))
    text = "\n".join(chunk for chunk in chunks if chunk)
    return driver, text


def scrape_links_with_selenium(driver: WebDriver, url: str) -> List[str]:
    """Scrape links from a website using selenium

    Args:
        driver (WebDriver): The webdriver to use to scrape the links

    Returns:
        List[str]: The links scraped from the website
    """
    page_source = driver.page_source
    soup = BeautifulSoup(page_source, "html.parser")

    for script in soup(["script", "style"]):
        script.extract()

    hyperlinks = extract_hyperlinks(soup, url)

    return format_hyperlinks(hyperlinks)


def close_browser(driver: WebDriver) -> None:
    """Close the browser

    Args:
        driver (WebDriver): The webdriver to close

    Returns:
        None
    """
    driver.quit()


def add_header(driver: WebDriver) -> None:
    """Add a header to the website

    Args:
        driver (WebDriver): The webdriver to use to add the header

    Returns:
        None
    """
    driver.execute_script(open(f"{FILE_DIR}/js/overlay.js", "r").read())<|MERGE_RESOLUTION|>--- conflicted
+++ resolved
@@ -23,7 +23,6 @@
 CFG = Config()
 
 
-<<<<<<< HEAD
 def get_chrome_user_data_directory() -> str:
     operating_system = platform.system()
     user_home = os.path.expanduser('~')
@@ -38,10 +37,7 @@
         raise ValueError(f'Unsupported operating system: {operating_system}')
 
 
-def browse_website(url: str, question: str) -> tuple[str, WebDriver]:
-=======
 def browse_website(url: str, question: str) -> Tuple[str, WebDriver]:
->>>>>>> 4daa083f
     """Browse a website and return the answer and links to the user
 
     Args:
@@ -82,23 +78,7 @@
 
     options = options_available[CFG.selenium_web_browser]()
     options.add_argument(
-<<<<<<< HEAD
-        "user-agent=Mozilla/5.0 (Windows NT 10.0; Win64; x64) AppleWebKit/537.36"
-        " (KHTML, like Gecko) Chrome/112.0.5615.49 Safari/537.36"
-    )
-    if CFG.use_default_user_data:
-        chrome_user_data_directory = get_chrome_user_data_directory()
-        options.add_argument(f'--user-data-dir={chrome_user_data_directory}')
-    driver_path = ''
-    if os.path.exists(CFG.custom_webdriver_path):
-        driver_path = CFG.custom_webdriver_path
-    else:
-        driver_path = ChromeDriverManager().install()
-    driver = webdriver.Chrome(
-        executable_path=driver_path, options=options
-=======
         "user-agent=Mozilla/5.0 (Windows NT 10.0; Win64; x64) AppleWebKit/537.36 (KHTML, like Gecko) Chrome/112.0.5615.49 Safari/537.36"
->>>>>>> 4daa083f
     )
 
     if CFG.selenium_web_browser == "firefox":
@@ -110,8 +90,16 @@
         # See https://developer.apple.com/documentation/webkit/testing_with_webdriver_in_safari
         driver = webdriver.Safari(options=options)
     else:
+        if CFG.use_default_user_data:
+            chrome_user_data_directory = get_chrome_user_data_directory()
+            options.add_argument(f'--user-data-dir={chrome_user_data_directory}')
+        driver_path = ''
+        if os.path.exists(CFG.custom_webdriver_path):
+            driver_path = CFG.custom_webdriver_path
+        else:
+            driver_path = ChromeDriverManager().install()
         driver = webdriver.Chrome(
-            executable_path=ChromeDriverManager().install(), options=options
+            executable_path=driver_path, options=options
         )
     driver.get(url)
 
