--- conflicted
+++ resolved
@@ -1,16 +1,10 @@
 """Selenium web scraping module."""
-<<<<<<< HEAD
-from selenium import webdriver
-from autogpt.processing.html import extract_hyperlinks, format_hyperlinks
-import autogpt.processing.text as summary
-=======
 from __future__ import annotations
 
 import logging
 from pathlib import Path
 from sys import platform
 
->>>>>>> 67846bad
 from bs4 import BeautifulSoup
 from selenium import webdriver
 from selenium.webdriver.chrome.options import Options as ChromeOptions
@@ -18,31 +12,21 @@
 from selenium.webdriver.firefox.options import Options as FirefoxOptions
 from selenium.webdriver.remote.webdriver import WebDriver
 from selenium.webdriver.safari.options import Options as SafariOptions
+from selenium.webdriver.edge.options import Options as EdgeOptions
 from selenium.webdriver.support import expected_conditions as EC
 from selenium.webdriver.support.wait import WebDriverWait
 from webdriver_manager.chrome import ChromeDriverManager
 from webdriver_manager.firefox import GeckoDriverManager
-<<<<<<< HEAD
-from selenium.webdriver.chrome.options import Options as ChromeOptions
-from selenium.webdriver.firefox.options import Options as FirefoxOptions
-from selenium.webdriver.safari.options import Options as SafariOptions
-from selenium.webdriver.edge.options import Options as EdgeOptions
-import logging
-from pathlib import Path
-from autogpt.config import Config
-from typing import List, Tuple, Union
-=======
 
 import autogpt.processing.text as summary
 from autogpt.config import Config
 from autogpt.processing.html import extract_hyperlinks, format_hyperlinks
->>>>>>> 67846bad
 
 FILE_DIR = Path(__file__).parent.parent
 CFG = Config()
 
 
-def browse_website(url: str, question: str) -> Tuple[str, WebDriver]:
+def browse_website(url: str, question: str) -> tuple[str, WebDriver]:
     """Browse a website and return the answer and links to the user
 
     Args:
@@ -64,7 +48,7 @@
     return f"Answer gathered from website: {summary_text} \n \n Links: {links}", driver
 
 
-def scrape_text_with_selenium(url: str) -> Tuple[WebDriver, str]:
+def scrape_text_with_selenium(url: str) -> tuple[WebDriver, str]:
     """Scrape text from a website using selenium
 
     Args:
@@ -125,7 +109,7 @@
     return driver, text
 
 
-def scrape_links_with_selenium(driver: WebDriver, url: str) -> List[str]:
+def scrape_links_with_selenium(driver: WebDriver, url: str) -> list[str]:
     """Scrape links from a website using selenium
 
     Args:
