"""Execute code in a Docker container"""
import os
import subprocess
from autogpt.commands.file_operations import safe_join
import docker
from docker.errors import ImageNotFound

from autogpt.workspace import WORKSPACE_PATH, path_in_workspace


def execute_python_file(file: str) -> str:
    """Execute a Python file in a Docker container and return the output

    Args:
        file (str): The name of the file to execute

    Returns:
        str: The output of the file
    """

    print(f"Executing file '{file}' in workspace '{WORKSPACE_PATH}'")

    if not file.endswith(".py"):
        return "Error: Invalid file type. Only .py files are allowed."

    file_path = path_in_workspace(file)

    if not os.path.isfile(file_path):
        return f"Error: File '{file}' does not exist."

    if we_are_running_in_a_docker_container():
        result = subprocess.run(
            f"python {file_path}", capture_output=True, encoding="utf8", shell=True
        )
        if result.returncode == 0:
            return result.stdout
        else:
            return f"Error: {result.stderr}"

    try:
        client = docker.from_env()

        # You can replace this with the desired Python image/version
        # You can find available Python images on Docker Hub:
        # https://hub.docker.com/_/python
        image_name = "python:3-alpine"
        try:
            client.images.get(image_name)
            print(f"Image '{image_name}' found locally")
        except ImageNotFound:
            print(f"Image '{image_name}' not found locally, pulling from Docker Hub")
            # Use the low-level API to stream the pull response
            low_level_client = docker.APIClient()
            for line in low_level_client.pull(image_name, stream=True, decode=True):
                # Print the status and progress, if available
                status = line.get("status")
                progress = line.get("progress")
                if status and progress:
                    print(f"{status}: {progress}")
                elif status:
                    print(status)

        container = client.containers.run(
            image_name,
            f"python {file}",
            volumes={
                os.path.abspath(WORKSPACE_PATH): {
                    "bind": "/workspace",
                    "mode": "ro",
                }
            },
            working_dir="/workspace",
            stderr=True,
            stdout=True,
            detach=True,
        )

        container.wait()
        logs = container.logs().decode("utf-8")
        container.remove()

        # print(f"Execution complete. Output: {output}")
        # print(f"Logs: {logs}")

        return logs

    except Exception as e:
        return f"Error: {str(e)}"


def execute_shell(command_line: str) -> str:
    """Execute a shell command and return the output

    Args:
        command_line (str): The command line to execute

    Returns:
        str: The output of the command
    """
    current_dir = os.getcwd()
    # Change dir into workspace if necessary
<<<<<<< HEAD
    os.chdir(safe_join(current_dir, WORKING_DIRECTORY))
=======
    if str(WORKSPACE_PATH) not in current_dir:
        os.chdir(WORKSPACE_PATH)
>>>>>>> 89539d0c

    print(f"Executing command '{command_line}' in working directory '{os.getcwd()}'")

    result = subprocess.run(command_line, capture_output=True, shell=True)
    output = f"STDOUT:\n{result.stdout}\nSTDERR:\n{result.stderr}"

    # Change back to whatever the prior working dir was

    os.chdir(current_dir)

    return output


def execute_shell_popen(command_line) -> str:
    """Execute a shell command with Popen and returns an english description
    of the event and the process id

    Args:
        command_line (str): The command line to execute

    Returns:
        str: Description of the fact that the process started and its id
    """
    current_dir = os.getcwd()
    # Change dir into workspace if necessary
    if str(WORKSPACE_PATH) not in current_dir:
        os.chdir(WORKSPACE_PATH)

    print(f"Executing command '{command_line}' in working directory '{os.getcwd()}'")

    do_not_show_output = subprocess.DEVNULL
    process = subprocess.Popen(
        command_line, shell=True, stdout=do_not_show_output, stderr=do_not_show_output
    )

    # Change back to whatever the prior working dir was

    os.chdir(current_dir)

    return f"Subprocess started with PID:'{str(process.pid)}'"


def we_are_running_in_a_docker_container() -> bool:
    """Check if we are running in a Docker container

    Returns:
        bool: True if we are running in a Docker container, False otherwise
    """
    return os.path.exists("/.dockerenv")<|MERGE_RESOLUTION|>--- conflicted
+++ resolved
@@ -1,7 +1,7 @@
 """Execute code in a Docker container"""
 import os
 import subprocess
-from autogpt.commands.file_operations import safe_join
+
 import docker
 from docker.errors import ImageNotFound
 
@@ -99,12 +99,8 @@
     """
     current_dir = os.getcwd()
     # Change dir into workspace if necessary
-<<<<<<< HEAD
-    os.chdir(safe_join(current_dir, WORKING_DIRECTORY))
-=======
     if str(WORKSPACE_PATH) not in current_dir:
         os.chdir(WORKSPACE_PATH)
->>>>>>> 89539d0c
 
     print(f"Executing command '{command_line}' in working directory '{os.getcwd()}'")
 
