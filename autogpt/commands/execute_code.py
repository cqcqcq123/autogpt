--- conflicted
+++ resolved
@@ -111,11 +111,7 @@
     file_path = Path(filename)
     if not file_path.is_file():
         # Mimic the response that you get from the command line so that it's easier to identify
-<<<<<<< HEAD
-        raise InvalidArgumentError(
-=======
         raise FileNotFoundError(
->>>>>>> 7b146a04
             f"python: can't open file '{filename}': [Errno 2] No such file or directory"
         )
 
