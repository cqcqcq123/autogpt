--- conflicted
+++ resolved
@@ -2,32 +2,11 @@
 import git
 
 from autogpt.config import Config
-from autogpt.url_utils.validators import validate_url
+from autogpt.workspace import path_in_workspace
 
 CFG = Config()
 
 
-<<<<<<< HEAD
-@command(
-    "clone_repository",
-    "Clone Repository",
-    '"repository_url": "<repository_url>", "clone_path": "<clone_path>"',
-    CFG.github_username and CFG.github_api_key,
-    "Configure github_username and github_api_key.",
-)
-@validate_url
-def clone_repository(repository_url: str, clone_path: str) -> str:
-    """Clone a GitHub repository locally.
-
-    Args:
-        repository_url (str): The URL of the repository to clone.
-        clone_path (str): The path to clone the repository to.
-
-    Returns:
-        str: The result of the clone operation.
-    """
-    split_url = repository_url.split("//")
-=======
 def clone_repository(repo_url: str, clone_path: str) -> str:
     """Clone a GitHub repository locally
 
@@ -38,15 +17,10 @@
     Returns:
         str: The result of the clone operation"""
     split_url = repo_url.split("//")
->>>>>>> 91537b04
     auth_repo_url = f"//{CFG.github_username}:{CFG.github_api_key}@".join(split_url)
+    safe_clone_path = path_in_workspace(clone_path)
     try:
-<<<<<<< HEAD
-        Repo.clone_from(auth_repo_url, clone_path)
-        return f"""Cloned {repository_url} to {clone_path}"""
-=======
         git.Repo.clone_from(auth_repo_url, safe_clone_path)
         return f"""Cloned {repo_url} to {safe_clone_path}"""
->>>>>>> 91537b04
     except Exception as e:
         return f"Error: {str(e)}"