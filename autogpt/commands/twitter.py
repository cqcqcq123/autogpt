--- conflicted
+++ resolved
@@ -5,9 +5,6 @@
 
 from autogpt.commands.command import command
 
-<<<<<<< HEAD
-def send_tweet(tweet_text):
-=======
 
 @command(
     "send_tweet",
@@ -25,26 +22,20 @@
       Returns:
           A result from sending the tweet.
     """
->>>>>>> d8f5cdbb
     consumer_key = os.environ.get("TW_CONSUMER_KEY")
     consumer_secret = os.environ.get("TW_CONSUMER_SECRET")
     access_token = os.environ.get("TW_ACCESS_TOKEN")
     access_token_secret = os.environ.get("TW_ACCESS_TOKEN_SECRET")
-    bearer_token = os.environ.get("TW_BEARER_TOKEN")
     # Authenticate to Twitter
-    client = tweepy.Client(bearer_token=bearer_token,
-                    consumer_key=consumer_key,
-                    consumer_secret=consumer_secret,
-                    access_token=access_token,
-                    access_token_secret=access_token_secret)
+    auth = tweepy.OAuthHandler(consumer_key, consumer_secret)
+    auth.set_access_token(access_token, access_token_secret)
+
+    # Create API object
+    api = tweepy.API(auth)
+
     # Send tweet
     try:
-<<<<<<< HEAD
-        client.create_tweet(text=tweet_text)
-        print("Tweet sent successfully!")
-=======
         api.update_status(tweet_text)
         return "Tweet sent successfully!"
->>>>>>> d8f5cdbb
     except tweepy.TweepyException as e:
         return f"Error sending tweet: {e.reason}"