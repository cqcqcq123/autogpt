--- conflicted
+++ resolved
@@ -3,14 +3,11 @@
 from autogpt.config.config import Config
 from autogpt.logs import logger
 from autogpt.promptgenerator import PromptGenerator
-<<<<<<< HEAD
 from autogpt.config import Config
-=======
 from autogpt.setup import prompt_user
 from autogpt.utils import clean_input
 
 CFG = Config()
->>>>>>> 9a09a355
 
 
 def get_prompt() -> str:
