import os
import random
import re
from enum import Enum

from colorama import Fore, Style
from slugify import slugify

from autogpt.app import get_command, execute_command
from autogpt.chat import chat_with_ai, create_chat_message
from autogpt.config import Singleton
from autogpt.json_fixes.bracket_termination import attempt_to_fix_json_by_finding_outermost_brackets
from autogpt.llm_utils import create_chat_completion
from autogpt.logs import logger, print_assistant_thoughts
from multigpt.memory import get_memory
from autogpt.speech import say_text
from autogpt.spinner import Spinner
from autogpt.utils import clean_input
from multigpt.multi_agent import MultiAgent
from multigpt.agent_selection import AgentSelection
from multigpt import lmql_utils, discord_utils
from multigpt.orchestrator import Orchestrator


class MultiAgentManager(metaclass=Singleton):

    def __init__(self, cfg):
        self.cfg = cfg
        self.agents = []
        self.agent_counter = 0
        self.next_action_count = 0
        self.last_active_agent = None
        self.current_active_agent = None
        self.chat_buffer = []
        self.chat_buffer_size = 10

<<<<<<< HEAD
        agent_id = self.agent_counter
        self.agent_counter += 1
        #Initialize system_agent/orchestrator
        memory = get_memory(self.cfg, ai_key=agent_id, init=True)
        if not self.cfg.chat_only_mode:
            logger.typewriter_log(
                f"Using memory of type:", Fore.GREEN, f"{memory.__class__.__name__}"
            )

        self.system_agent = Orchestrator(
            ai_name="SYSTEM",
            memory=memory,
            full_message_history=[],
            prompt="You are the orchestrator. This prompt is just a placeholder.",
            user_input="This is a placeholder user input",
            agent_id=agent_id)

    def set_experts(self, experts):
        self.experts = experts

=======
>>>>>>> a2ed30c3
    def create_agent(self, expert):
        slugified_filename = slugify(expert.ai_name, separator="_", lowercase=True) + "_settings.yaml"

        saved_agents_directory = os.path.join(os.path.dirname(__file__), "saved_agents")
        if not os.path.exists(saved_agents_directory):
            print(
                "saved_agents directory does not exist yet."
                f"Creating saved_agents..."
            )
            os.mkdir(saved_agents_directory)
        # TODO: sometimes doesn't find the file, because it hasn't finished saving yet
        filepath = os.path.join(saved_agents_directory, f"{slugified_filename}")
        if not os.path.exists(filepath):
            expert.save(filepath)

        user_input = (
            "Determine which next command to use, and respond using the"
            " format specified above:"
        )
        prompt = expert.construct_full_prompt()

        agent_id = self.agent_counter
        self.agent_counter += 1

        memory = get_memory(self.cfg, ai_key=agent_id, init=True)
        if not self.cfg.chat_only_mode:
            logger.typewriter_log(
                f"Using memory of type:", Fore.GREEN, f"{memory.__class__.__name__}"
            )

        agent = MultiAgent(
            ai_name=expert.ai_name,
            memory=memory,
            full_message_history=[],
            prompt=prompt,
            user_input=user_input,
            agent_id=agent_id
        )
        self.agents.append(agent)

    def chat_buffer_to_str(self):
        res = ""
        for item in self.chat_buffer:
            agent, message = item
            res += f"{agent.ai_name}: {message}\n"
        return res

    def agents_to_str(self):
        res = ""
        for i, agent in enumerate(self.agents, start=1):
            res += f"{i} - {agent.ai_name}\n"
        return res

    def parse_num_output_llm(self, input_string):
        pattern = r'\d+'

        match = re.search(pattern, input_string)

        if match:
            return int(match.group())
        return None

    def get_active_agent(self, loop_count):
        self.last_active_agent = self.current_active_agent
        self.current_active_agent = None

        if self.cfg.next_agent_selection == AgentSelection.ROUND_ROBIN:
            self.current_active_agent = self.agents[loop_count % len(self.agents)]

        elif self.cfg.next_agent_selection == AgentSelection.RANDOM:
            self.current_active_agent = self.agents[random.randint(0, len(self.agents) - 1)]

        elif self.cfg.next_agent_selection == AgentSelection.SMART_SELECTION:
            if self.last_active_agent is None and len(
                    self.agents) > 0:  # If last agent is None, fallback to random select
                self.current_active_agent = self.agents[random.randint(0, len(self.agents) - 1)]
            else:
                try:
                    with Spinner("Selecting next participant... "):
                        next_speaker_id, _, reasoning = lmql_utils.lmql_smart_select(self.chat_buffer_to_str(),
                                                                                     self.agents_to_str())
                        # If smart select selects same agent, use random select instead
                        if self.last_active_agent is self.agents[next_speaker_id - 1]:
                            self.current_active_agent = self.agents[random.randint(0, len(self.agents) - 1)]
                        else:
                            self.current_active_agent = self.agents[next_speaker_id - 1]
                except Exception as e:  # If smart select fails for some reason, just fallback to random select
                    self.current_active_agent = self.agents[random.randint(0, len(self.agents) - 1)]

        else:
            raise ValueError("Invalid agent selection. Only use appropriate values for const SELECTION.")
        return self.current_active_agent

    def send_message_to_all_agents(self, speaker=None, message=None):
        def message_is_empty():
            if message is None:
                return True
            pattern = re.compile(r'(\d|[a-z]|[A-Z])')
            return not bool(pattern.match(message)) or len(message) == 0

        if speaker is None or message_is_empty():
            return False
        for agent in self.agents:
            agent.receive_message(speaker, message)
        self.add_message_to_chat_buffer(speaker, message)
        return True

    def add_message_to_chat_buffer(self, speaker, message):
        self.chat_buffer.append((speaker, message))
        if len(self.chat_buffer) > self.chat_buffer_size:
            self.chat_buffer.pop(0)

    def start_interaction_loop(self):
        # Interaction Loop
        loop_count = 0
        command_name = None
        arguments = None
        while True:
            # Discontinue if continuous limit is reached
            loop_count += 1
            if (
                    self.cfg.continuous_mode
                    and self.cfg.continuous_limit > 0
                    and loop_count > self.cfg.continuous_limit
            ):
                logger.typewriter_log(
                    "Continuous Limit Reached: ", Fore.YELLOW, f"{self.cfg.continuous_limit}"
                )
                break
            active_agent = self.get_active_agent(loop_count)

            # Send message to AI, get response
            with Spinner(f"{active_agent.ai_name} is thinking... "):
                while len(active_agent.auditory_buffer) > 0:
                    agent_name, message = active_agent.auditory_buffer.pop(0)
                    active_agent.full_message_history.append(dict(
                        content=f"{agent_name}: {message}",
                        # Consider using the <name> field of the openai api instead of this format
                        role='user'
                    ))

                assistant_reply = chat_with_ai(active_agent.prompt,
                                               active_agent.user_input,
                                               active_agent.full_message_history,
                                               active_agent.memory,
                                               self.cfg.fast_token_limit
                                               )  # TODO: This hardcodes the model to use GPT3.5. Make this an argument

            # Print Assistant thoughts

            assistant_reply_object = print_assistant_thoughts(active_agent, assistant_reply)
            if assistant_reply_object is not None:
                try:
                    speak_value = assistant_reply_object.get('thoughts', {}).get('speak')
                    with Spinner(f"EVALUATING EMOTIONAL STATE OF {active_agent.ai_name}."):
                        val = lmql_utils.lmql_get_emotional_state(speak_value)
                    logger.typewriter_log(
                        "System: ", Fore.YELLOW,
                        f"Evaluation complete. {active_agent.ai_name} is feeling '{val}' right now."
                    )
                    successful = self.send_message_to_all_agents(speaker=active_agent, message=speak_value)
                    if successful:
                        # Only remove own message from buffer if it was non-empty
                        active_agent.auditory_buffer.pop()
                except Exception as e:
                    logger.error(f"Failed to add assistant reply to buffer.\n\n {e}\n\n")

            # Get command name and arguments
            try:
                command_name, arguments = get_command(
                    attempt_to_fix_json_by_finding_outermost_brackets(assistant_reply)
                )
                if self.cfg.speak_mode:
                    say_text(f"I want to execute {command_name}")
            except Exception as e:
                logger.error("Error: \n", str(e))

            if not self.cfg.continuous_mode and self.next_action_count == 0:
                ### GET USER AUTHORIZATION TO EXECUTE COMMAND ###
                # Get key press: Prompt the user to press enter to continue or escape
                # to exit
                active_agent.user_input = ""
                if not self.cfg.chat_only_mode:
                    logger.typewriter_log(
                        "NEXT ACTION: ",
                        Fore.CYAN,
                        f"COMMAND = {Fore.CYAN}{command_name}{Style.RESET_ALL}  "
                        f"ARGUMENTS = {Fore.CYAN}{arguments}{Style.RESET_ALL}",
                    )
                print(
                    "Enter 'y' to authorise command, 'y -N' to run N continuous "
                    "commands, 'n' to exit program, or enter feedback for "
                    f"{active_agent.ai_name}...",
                    flush=True,
                )
                while True:
                    console_input = clean_input(
                        Fore.MAGENTA + "Input:" + Style.RESET_ALL
                    )
                    if console_input.lower().rstrip() == "y":
                        active_agent.user_input = "GENERATE NEXT COMMAND JSON"
                        break
                    elif console_input.lower().startswith("y -"):
                        try:
                            self.next_action_count = abs(
                                int(console_input.split(" ")[1])
                            )
                            active_agent.user_input = "GENERATE NEXT COMMAND JSON"
                        except ValueError:
                            print(
                                "Invalid input format. Please enter 'y -n' where n is"
                                " the number of continuous tasks."
                            )
                            continue
                        break
                    elif console_input.lower() == "n":
                        active_agent.user_input = "EXIT"
                        break
                    else:
                        active_agent.user_input = console_input
                        command_name = "human_feedback"
                        break

                if active_agent.user_input == "GENERATE NEXT COMMAND JSON":
                    logger.typewriter_log(
                        "-=-=-=-=-=-=-= COMMAND AUTHORISED BY USER -=-=-=-=-=-=-=",
                        Fore.MAGENTA,
                        "",
                    )
                elif active_agent.user_input == "EXIT":
                    print("Exiting...", flush=True)
                    # TODO add clean exit that closes event loop
                    # loop = asyncio.get_event_loop()
                    # loop.close()
                    break
            else:
                if not self.cfg.chat_only_mode:
                    # Print command
                    logger.typewriter_log(
                        "NEXT ACTION: ",
                        Fore.CYAN,
                        f"COMMAND = {Fore.CYAN}{command_name}{Style.RESET_ALL}"
                        f"  ARGUMENTS = {Fore.CYAN}{arguments}{Style.RESET_ALL}",
                    )
                else:
                    logger.typewriter_log(
                        "NEXT ACTION: ",
                        Fore.CYAN,
                        f"COMMAND = {Fore.CYAN}{command_name}{Style.RESET_ALL}"
                        f"  ARGUMENTS = {Fore.CYAN}{arguments}{Style.RESET_ALL}",
                    )
                    action_string = f"_{active_agent.ai_name}"
                    if command_name == 'google':
                        action_string += f" is googling: {arguments['input']}"
                    elif command_name == 'memory_add':
                        action_string += f" wants to remember {arguments['string']}"
                    elif command_name == 'browse_website':
                        action_string += f" is browsing {arguments['url']}"
                    elif command_name == 'get_text_summary':
                        action_string += f" is skimming {arguments['url']}"
                    elif command_name == 'read_file':
                        action_string += f" is reading {arguments['file']}"
                    elif command_name == 'write_to_file' or command_name == 'append_to_file':
                        action_string += f" is writing to {arguments['file']}"
                    elif command_name == 'delete_file':
                        action_string += f" is deleting {arguments['file']}"
                    elif command_name == 'search_files':
                        action_string += f" is searching for something in {arguments['file']}"
                    else:
                        action_string = None
                    if action_string is not None:
                        action_string += "._"
                        self.system_agent.send_message_discord(action_string)


            # Execute command
            if command_name is not None and command_name.lower().startswith("error"):
                result = (
                    f"Command {command_name} threw the following error: {arguments}"
                )
            elif command_name == "human_feedback":
                result = f"Human feedback: {active_agent.user_input}"
            else:
                result = (
                    f"Command {command_name} returned: "
                    f"{execute_command(command_name, arguments)}"
                )
                if self.next_action_count > 0:
                    self.next_action_count -= 1

            memory_to_add = (
                f"Assistant Reply: {assistant_reply} "
                f"\nResult: {result} "
                f"\nHuman Feedback: {active_agent.user_input} "
            )

            active_agent.memory.add(memory_to_add)

            # Check if there's a result from the command append it to the message
            # history
            if result is not None:
                active_agent.full_message_history.append(create_chat_message("system", result))
                if not self.cfg.chat_only_mode:
                    logger.typewriter_log("SYSTEM: ", Fore.YELLOW, result)
            else:
                active_agent.full_message_history.append(
                    create_chat_message("system", "Unable to execute command")
                )
                if not self.cfg.chat_only_mode:
                    logger.typewriter_log(
                        "SYSTEM: ", Fore.YELLOW, "Unable to execute command"
                    )<|MERGE_RESOLUTION|>--- conflicted
+++ resolved
@@ -34,7 +34,6 @@
         self.chat_buffer = []
         self.chat_buffer_size = 10
 
-<<<<<<< HEAD
         agent_id = self.agent_counter
         self.agent_counter += 1
         #Initialize system_agent/orchestrator
@@ -55,8 +54,6 @@
     def set_experts(self, experts):
         self.experts = experts
 
-=======
->>>>>>> a2ed30c3
     def create_agent(self, expert):
         slugified_filename = slugify(expert.ai_name, separator="_", lowercase=True) + "_settings.yaml"
 
