--- conflicted
+++ resolved
@@ -1,9 +1,6 @@
-<<<<<<< HEAD
 # Document translations:
 <kbd>[<img title="Russian" alt="Russian" src="https://cdn.staticaly.com/gh/hjnilsson/country-flags/master/svg/ru.svg" width="22">](docs/translations/CONTRIBUTING-ru.md)</kbd>
 
-=======
->>>>>>> 582c85b1
 # Contributing to Auto-GPT
 
 First of all, thank you for considering contributing to our project! We appreciate your time and effort, and we value any contribution, whether it's reporting a bug, suggesting a new feature, or submitting a pull request.
