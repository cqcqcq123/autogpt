--- conflicted
+++ resolved
@@ -13,13 +13,7 @@
       MEMORY_BACKEND: ${MEMORY_BACKEND:-redis}
       REDIS_HOST: ${REDIS_HOST:-redis}
     volumes:
-<<<<<<< HEAD
-      - "./autogpt:/app"
-      - ".env:/app/.env"
-      - "$PWD/auto_gpt_workspace:/home/appuser/auto_gpt_workspace"
-=======
       - ./:/app
->>>>>>> 9c60eecc
     profiles: ["exclude-from-up"]
 
   redisStack:
