# To boot the app run the following:
# docker-compose run auto-gpt
version: "3.9"

services:
  auto-gpt:
    depends_on:
      - redis
    build: ./
    env_file:
      - .env
    volumes:
<<<<<<< HEAD
      - "./autogpt:/home/user/autogpt"
      - ".env:/home/user/autogpt/.env"
=======
      - "./autogpt:/home/appuser"
      - ".env:/home/appuser/.env"
>>>>>>> 3ab67e74
    profiles: ["exclude-from-up"]

  redis:
    image: "redis/redis-stack-server:latest"<|MERGE_RESOLUTION|>--- conflicted
+++ resolved
@@ -10,13 +10,9 @@
     env_file:
       - .env
     volumes:
-<<<<<<< HEAD
       - "./autogpt:/home/user/autogpt"
       - ".env:/home/user/autogpt/.env"
-=======
-      - "./autogpt:/home/appuser"
-      - ".env:/home/appuser/.env"
->>>>>>> 3ab67e74
+
     profiles: ["exclude-from-up"]
 
   redis:
