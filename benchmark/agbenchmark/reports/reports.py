--- conflicted
+++ resolved
@@ -11,10 +11,6 @@
 from agbenchmark.reports.processing.report_types import Metrics, Test
 from agbenchmark.reports.ReportManager import SingletonReportManager
 from agbenchmark.utils.data_types import DifficultyLevel
-<<<<<<< HEAD
-from agbenchmark.utils.get_data_from_helicone import get_data_from_helicone
-=======
->>>>>>> 9012ff4d
 from agbenchmark.utils.utils import calculate_success_percentage
 
 # from agbenchmark.utils.get_data_from_helicone import get_data_from_helicone
@@ -94,17 +90,10 @@
     item: pytest.Item, call: pytest.CallInfo, config: AgentBenchmarkConfig
 ) -> None:
     user_properties: dict = dict(item.user_properties)
-<<<<<<< HEAD
 
     info_details: Test = user_properties.get("info_details", {})
     test_name: str = user_properties.get("test_name", "")
 
-=======
-
-    info_details: Test = user_properties.get("info_details", {})
-    test_name: str = user_properties.get("test_name", "")
-
->>>>>>> 9012ff4d
     mock = os.getenv("IS_MOCK")  # Check if --mock is in sys.argv
 
     logger.debug(f"Finalizing report with CallInfo: {vars(call)}")
@@ -127,20 +116,10 @@
     update_regression_tests(prev_test_results, info_details, test_name)
 
     if info_details and test_name:
-<<<<<<< HEAD
-        cost = None
-        if "--mock" not in sys.argv and os.environ.get("HELICONE_API_KEY"):
-            logger.debug("Getting cost from Helicone")
-            cost = get_data_from_helicone(test_name)
-            logger.debug(f"Cost: {cost}")
-
-        info_details.metrics.cost = cost
-=======
         # if "--mock" not in sys.argv and os.environ.get("HELICONE_API_KEY"):
         #     logger.debug("Getting cost from Helicone")
         #     info_details.metrics.cost = get_data_from_helicone(test_name)
         #     logger.debug(f"Cost: {cost}")
->>>>>>> 9012ff4d
 
         if "--mock" not in sys.argv:
             update_challenges_already_beaten(
