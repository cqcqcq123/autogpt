--- conflicted
+++ resolved
@@ -266,7 +266,6 @@
     }
   };
 
-<<<<<<< HEAD
   const renderDynamicTextFields = () => {
     const dynamicKeyPrefix = 'texts_$_';
     const dynamicKeys = Object.keys(data.hardcodedValues).filter(key => key.startsWith(dynamicKeyPrefix));
@@ -320,8 +319,7 @@
       console.log("Invalid data:", errors);
     }
   };
-=======
->>>>>>> 976ea7cd
+
 
   return (
     <div className="custom-node">
