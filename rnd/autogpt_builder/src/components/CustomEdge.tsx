<<<<<<< HEAD
import { FC, memo, useMemo } from 'react';
import { BaseEdge, EdgeProps, getBezierPath, XYPosition } from 'reactflow';

export type CustomEdgeData = {
  edgeColor: string;
  sourcePos: XYPosition;
};

const CustomEdgeFC: FC<EdgeProps<CustomEdgeData>> = ({
  data,
  selected,
  source,
  sourcePosition,
  sourceX,
  sourceY,
  target,
  targetPosition,
  targetX,
  targetY,
  markerEnd,
}) => {
  const [path] = getBezierPath({
=======
import React, { FC, memo, useMemo, useState } from "react";
import { BaseEdge, EdgeLabelRenderer, EdgeProps, getBezierPath, useReactFlow, XYPosition } from "reactflow";
import './customedge.css';
import { X } from 'lucide-react';

export type CustomEdgeData = {
  edgeColor: string
  sourcePos: XYPosition
}

const CustomEdgeFC: FC<EdgeProps<CustomEdgeData>> = ({ id, data, selected, source, sourcePosition, sourceX, sourceY, target, targetPosition, targetX, targetY, markerEnd }) => {
  const [isHovered, setIsHovered] = useState(false);
  const { setEdges } = useReactFlow();

  const onEdgeClick = () => {
    setEdges((edges) => edges.filter((edge) => edge.id !== id));
  }

  const [path, labelX, labelY] = getBezierPath({
>>>>>>> 76feead3
    sourceX: sourceX - 5,
    sourceY,
    sourcePosition,
    targetX: targetX + 4,
    targetY,
    targetPosition,
  });

  // Calculate y difference between source and source node, to adjust self-loop edge
  const yDifference = useMemo(
    () => sourceY - data!.sourcePos.y,
    [data!.sourcePos.y]
  );

  // Define special edge path for self-loop
  const edgePath =
    source === target
      ? `M ${sourceX - 5} ${sourceY} C ${sourceX + 128} ${sourceY - yDifference - 128} ${targetX - 128} ${sourceY - yDifference - 128} ${targetX + 3}, ${targetY}`
      : path;

  console.table({ id, sourceX, sourceY, targetX, targetY, sourcePosition, targetPosition, path, labelX, labelY });

  return (
<<<<<<< HEAD
    <BaseEdge
      style={{
        strokeWidth: 2,
        stroke: (data?.edgeColor ?? '#555555') + (selected ? '' : '80'),
      }}
      path={edgePath}
      markerEnd={markerEnd}
    />
  );
=======
    <>
      <BaseEdge
        path={edgePath}
        markerEnd={markerEnd}
        style={{
          strokeWidth: isHovered ? 3 : 2,
          stroke: (data?.edgeColor ?? '#555555') + (selected || isHovered ? '' : '80')
        }}
      />
      <path
        d={edgePath}
        fill="none"
        strokeOpacity={0}
        strokeWidth={20}
        className="react-flow__edge-interaction"
        onMouseEnter={() => setIsHovered(true)}
        onMouseLeave={() => setIsHovered(false)}
      />
      <EdgeLabelRenderer>
        <div
          style={{
            position: 'absolute',
            transform: `translate(-50%, -50%) translate(${labelX}px,${labelY}px)`,
            pointerEvents: 'all',
          }}
          className="edge-label-renderer"
        >
          <button
            onMouseEnter={() => setIsHovered(true)}
            onMouseLeave={() => setIsHovered(false)}
            className={`edge-label-button ${isHovered ? 'visible' : ''}`}
            onClick={onEdgeClick}
          >
            <X className="size-4" />
          </button>
        </div>
      </EdgeLabelRenderer>
    </>
  )
>>>>>>> 76feead3
};

export const CustomEdge = memo(CustomEdgeFC);<|MERGE_RESOLUTION|>--- conflicted
+++ resolved
@@ -1,27 +1,3 @@
-<<<<<<< HEAD
-import { FC, memo, useMemo } from 'react';
-import { BaseEdge, EdgeProps, getBezierPath, XYPosition } from 'reactflow';
-
-export type CustomEdgeData = {
-  edgeColor: string;
-  sourcePos: XYPosition;
-};
-
-const CustomEdgeFC: FC<EdgeProps<CustomEdgeData>> = ({
-  data,
-  selected,
-  source,
-  sourcePosition,
-  sourceX,
-  sourceY,
-  target,
-  targetPosition,
-  targetX,
-  targetY,
-  markerEnd,
-}) => {
-  const [path] = getBezierPath({
-=======
 import React, { FC, memo, useMemo, useState } from "react";
 import { BaseEdge, EdgeLabelRenderer, EdgeProps, getBezierPath, useReactFlow, XYPosition } from "reactflow";
 import './customedge.css';
@@ -41,7 +17,6 @@
   }
 
   const [path, labelX, labelY] = getBezierPath({
->>>>>>> 76feead3
     sourceX: sourceX - 5,
     sourceY,
     sourcePosition,
@@ -51,31 +26,16 @@
   });
 
   // Calculate y difference between source and source node, to adjust self-loop edge
-  const yDifference = useMemo(
-    () => sourceY - data!.sourcePos.y,
-    [data!.sourcePos.y]
-  );
+  const yDifference = useMemo(() => sourceY - data!.sourcePos.y, [data!.sourcePos.y]);
 
   // Define special edge path for self-loop
-  const edgePath =
-    source === target
-      ? `M ${sourceX - 5} ${sourceY} C ${sourceX + 128} ${sourceY - yDifference - 128} ${targetX - 128} ${sourceY - yDifference - 128} ${targetX + 3}, ${targetY}`
-      : path;
+  const edgePath = source === target ?
+    `M ${sourceX - 5} ${sourceY} C ${sourceX + 128} ${sourceY - yDifference - 128} ${targetX - 128} ${sourceY - yDifference - 128} ${targetX + 3}, ${targetY}` :
+    path;
 
   console.table({ id, sourceX, sourceY, targetX, targetY, sourcePosition, targetPosition, path, labelX, labelY });
 
   return (
-<<<<<<< HEAD
-    <BaseEdge
-      style={{
-        strokeWidth: 2,
-        stroke: (data?.edgeColor ?? '#555555') + (selected ? '' : '80'),
-      }}
-      path={edgePath}
-      markerEnd={markerEnd}
-    />
-  );
-=======
     <>
       <BaseEdge
         path={edgePath}
@@ -115,7 +75,6 @@
       </EdgeLabelRenderer>
     </>
   )
->>>>>>> 76feead3
 };
 
 export const CustomEdge = memo(CustomEdgeFC);