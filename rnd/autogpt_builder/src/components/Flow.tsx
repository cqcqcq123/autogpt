"use client";
import React, {
  useState,
  useCallback,
  useEffect,
  useMemo,
  useRef,
  MouseEvent,
} from "react";
import { shallow } from "zustand/vanilla/shallow";
import ReactFlow, {
  ReactFlowProvider,
  Controls,
  Background,
  Node,
  Edge,
  OnConnect,
  NodeTypes,
  Connection,
  EdgeTypes,
  MarkerType,
  NodeChange,
  EdgeChange,
  useStore,
  useReactFlow,
  applyEdgeChanges,
  applyNodeChanges,
} from "reactflow";
import "reactflow/dist/style.css";
import CustomNode, { CustomNodeData } from "./CustomNode";
import "./flow.css";
import AutoGPTServerAPI, {
  Block,
  BlockIOSubSchema,
  Graph,
  Link,
  NodeExecutionResult,
} from "@/lib/autogpt-server-api";
import {
  deepEquals,
  getTypeColor,
  removeEmptyStringsAndNulls,
  setNestedProperty,
} from "@/lib/utils";
import { history } from "./history";
import { CustomEdge, CustomEdgeData } from "./CustomEdge";
import ConnectionLine from "./ConnectionLine";
import Ajv from "ajv";
import { Control, ControlPanel } from "@/components/edit/control/ControlPanel";
import { SaveControl } from "@/components/edit/control/SaveControl";
import { BlocksControl } from "@/components/edit/control/BlocksControl";
import { IconPlay, IconRedo2, IconUndo2 } from "@/components/ui/icons";

// This is for the history, this is the minimum distance a block must move before it is logged
// It helps to prevent spamming the history with small movements especially when pressing on a input in a block
const MINIMUM_MOVE_BEFORE_LOG = 50;

const ajv = new Ajv({ strict: false, allErrors: true });

const FlowEditor: React.FC<{
  flowID?: string;
  template?: boolean;
  className?: string;
}> = ({ flowID, template, className }) => {
  const { _setNodes, _setEdges } = useStore(
    useCallback(
      ({ setNodes, setEdges }) => ({
        _setNodes: setNodes,
        _setEdges: setEdges,
      }),
      [],
    ),
    shallow,
  );
  const {
    addNodes,
    addEdges,
    getNode,
    getNodes,
    getEdges,
    setNodes,
    setEdges,
    deleteElements,
  } = useReactFlow<CustomNodeData, CustomEdgeData>();
  const [nodeId, setNodeId] = useState<number>(1);
  const [availableNodes, setAvailableNodes] = useState<Block[]>([]);
  const [savedAgent, setSavedAgent] = useState<Graph | null>(null);
  const [agentDescription, setAgentDescription] = useState<string>("");
  const [agentName, setAgentName] = useState<string>("");
  const [copiedNodes, setCopiedNodes] = useState<Node<CustomNodeData>[]>([]);
  const [copiedEdges, setCopiedEdges] = useState<Edge<CustomEdgeData>[]>([]);
  const [isAnyModalOpen, setIsAnyModalOpen] = useState(false); // Track if any modal is open

  const apiUrl = process.env.NEXT_PUBLIC_AGPT_SERVER_URL!;
  const api = useMemo(() => new AutoGPTServerAPI(apiUrl), [apiUrl]);
  const initialPositionRef = useRef<{
    [key: string]: { x: number; y: number };
  }>({});
  const isDragging = useRef(false);

  useEffect(() => {
    api
      .connectWebSocket()
      .then(() => {
        console.log("WebSocket connected");
        api.onWebSocketMessage("execution_event", (data) => {
          updateNodesWithExecutionData([data]);
        });
      })
      .catch((error) => {
        console.error("Failed to connect WebSocket:", error);
      });

    return () => {
      api.disconnectWebSocket();
    };
  }, [api]);

  useEffect(() => {
    api
      .getBlocks()
      .then((blocks) => setAvailableNodes(blocks))
      .catch();
  }, []);

  // Load existing graph
  useEffect(() => {
    if (!flowID || availableNodes.length == 0) return;

    (template ? api.getTemplate(flowID) : api.getGraph(flowID)).then((graph) =>
      loadGraph(graph),
    );
  }, [flowID, template, availableNodes]);

  useEffect(() => {
    const handleKeyDown = (event: KeyboardEvent) => {
      const isMac = navigator.platform.toUpperCase().indexOf("MAC") >= 0;
      const isUndo =
        (isMac ? event.metaKey : event.ctrlKey) && event.key === "z";
      const isRedo =
        (isMac ? event.metaKey : event.ctrlKey) &&
        (event.key === "y" || (event.shiftKey && event.key === "Z"));

      if (isUndo) {
        event.preventDefault();
        handleUndo();
      }

      if (isRedo) {
        event.preventDefault();
        handleRedo();
      }
    };

    window.addEventListener("keydown", handleKeyDown);

    return () => {
      window.removeEventListener("keydown", handleKeyDown);
    };
  }, []);

  const nodeTypes: NodeTypes = useMemo(() => ({ custom: CustomNode }), []);
  const edgeTypes: EdgeTypes = useMemo(() => ({ custom: CustomEdge }), []);

  const onNodeDragStart = (_: MouseEvent, node: Node) => {
    initialPositionRef.current[node.id] = { ...node.position };
    isDragging.current = true;
  };

  const onNodeDragEnd = (_: MouseEvent, node: Node | null) => {
    if (!node) return;

    isDragging.current = false;
    const oldPosition = initialPositionRef.current[node.id];
    const newPosition = node.position;

    // Calculate the movement distance
    if (!oldPosition || !newPosition) return;

    const distanceMoved = Math.sqrt(
      Math.pow(newPosition.x - oldPosition.x, 2) +
        Math.pow(newPosition.y - oldPosition.y, 2),
    );

    if (distanceMoved > MINIMUM_MOVE_BEFORE_LOG) {
      // Minimum movement threshold
      history.push({
        type: "UPDATE_NODE_POSITION",
        payload: { nodeId: node.id, oldPosition, newPosition },
        undo: () =>
          // TODO: replace with updateNodes() after upgrade to ReactFlow v12
          setNodes((nds) =>
            nds.map((n) =>
              n.id === node.id ? { ...n, position: oldPosition } : n,
            ),
          ),
        redo: () =>
          // TODO: replace with updateNodes() after upgrade to ReactFlow v12
          setNodes((nds) =>
            nds.map((n) =>
              n.id === node.id ? { ...n, position: newPosition } : n,
            ),
          ),
      });
    }
    delete initialPositionRef.current[node.id];
  };

  const getOutputType = (id: string, handleId: string) => {
    const node = getNode(id);
    if (!node) return "unknown";

    const outputSchema = node.data.outputSchema;
    if (!outputSchema) return "unknown";

    const outputHandle = outputSchema.properties[handleId];
    if (!("type" in outputHandle)) return "unknown";
    return outputHandle.type;
  };

  // Function to clear status, output, and close the output info dropdown of all nodes
  const clearNodesStatusAndOutput = useCallback(() => {
    setNodes((nds) =>
      nds.map((node) => ({
        ...node,
        data: {
          ...node.data,
          status: undefined,
          output_data: undefined,
          isOutputOpen: false, // Close the output info dropdown
        },
      })),
    );
  }, [setNodes]);

  const onNodesChange = useCallback(
    (nodeChanges: NodeChange[]) => {
      // Persist the changes
      _setNodes(applyNodeChanges(nodeChanges, getNodes()));

      // Remove all edges that were connected to deleted nodes
      nodeChanges
        .filter((change) => change.type == "remove")
        .forEach((deletedNode) => {
          const nodeID = deletedNode.id;

          const connectedEdges = getEdges().filter((edge) =>
            [edge.source, edge.target].includes(nodeID),
          );
          deleteElements({
            edges: connectedEdges.map((edge) => ({ id: edge.id })),
          });
        });
    },
    [getNodes, getEdges, _setNodes, deleteElements],
  );

  const onConnect: OnConnect = useCallback(
    (connection: Connection) => {
      const edgeColor = getTypeColor(
        getOutputType(connection.source!, connection.sourceHandle!),
      );
      const sourcePos = getNode(connection.source!)?.position;
      console.log("sourcePos", sourcePos);
      const newEdge: Edge<CustomEdgeData> = {
        id: formatEdgeID(connection),
        type: "custom",
        markerEnd: {
          type: MarkerType.ArrowClosed,
          strokeWidth: 2,
          color: edgeColor,
        },
        data: { edgeColor, sourcePos },
        ...connection,
        source: connection.source!,
        target: connection.target!,
      };

      addEdges(newEdge);
      history.push({
        type: "ADD_EDGE",
        payload: { edge: newEdge },
        undo: () => {
          deleteElements({ edges: [{ id: newEdge.id }] });
        },
        redo: () => {
          addEdges(newEdge);
        },
      });
      clearNodesStatusAndOutput(); // Clear status and output on connection change
    },
    [getNode, addEdges, history, deleteElements, clearNodesStatusAndOutput],
  );

  const onEdgesChange = useCallback(
    (edgeChanges: EdgeChange[]) => {
      // Persist the changes
      _setEdges(applyEdgeChanges(edgeChanges, getEdges()));

      // Propagate edge changes to node data
      const addedEdges = edgeChanges.filter((change) => change.type == "add"),
        resetEdges = edgeChanges.filter((change) => change.type == "reset"),
        removedEdges = edgeChanges.filter((change) => change.type == "remove"),
        selectedEdges = edgeChanges.filter((change) => change.type == "select");

      if (addedEdges.length > 0 || removedEdges.length > 0) {
        setNodes((nds) =>
          nds.map((node) => ({
            ...node,
            data: {
              ...node.data,
              connections: [
                // Remove node connections for deleted edges
                ...node.data.connections.filter(
                  (conn) =>
                    !removedEdges.some(
                      (removedEdge) => removedEdge.id == conn.edge_id,
                    ),
                ),
                // Add node connections for added edges
                ...addedEdges.map((addedEdge) => ({
                  edge_id: addedEdge.item.id,
                  source: addedEdge.item.source,
                  target: addedEdge.item.target,
                  sourceHandle: addedEdge.item.sourceHandle!,
                  targetHandle: addedEdge.item.targetHandle!,
                })),
              ],
            },
          })),
        );

        if (removedEdges.length > 0) {
          clearNodesStatusAndOutput(); // Clear status and output on edge deletion
        }
      }

      if (resetEdges.length > 0) {
        // Reset node connections for all edges
        console.warn(
          "useReactFlow().setEdges was used to overwrite all edges. " +
            "Use addEdges, deleteElements, or reconnectEdge for incremental changes.",
          resetEdges,
        );
        setNodes((nds) =>
          nds.map((node) => ({
            ...node,
            data: {
              ...node.data,
              connections: [
                ...resetEdges.map((resetEdge) => ({
                  edge_id: resetEdge.item.id,
                  source: resetEdge.item.source,
                  target: resetEdge.item.target,
                  sourceHandle: resetEdge.item.sourceHandle!,
                  targetHandle: resetEdge.item.targetHandle!,
                })),
              ],
            },
          })),
        );
        clearNodesStatusAndOutput();
      }
    },
    [getEdges, _setEdges, setNodes, clearNodesStatusAndOutput],
  );

  const addNode = useCallback(
    (blockId: string, nodeType: string) => {
      const nodeSchema = availableNodes.find((node) => node.id === blockId);
      if (!nodeSchema) {
        console.error(`Schema not found for block ID: ${blockId}`);
        return;
      }

      const newNode: Node<CustomNodeData> = {
        id: nodeId.toString(),
        type: "custom",
        position: { x: Math.random() * 400, y: Math.random() * 400 },
        data: {
          blockType: nodeType,
          title: `${nodeType} ${nodeId}`,
          inputSchema: nodeSchema.inputSchema,
          outputSchema: nodeSchema.outputSchema,
          hardcodedValues: {},
          setHardcodedValues: (values) => {
            // TODO: replace with updateNodes() after upgrade to ReactFlow v12
            setNodes((nds) =>
              nds.map((node) =>
                node.id === newNode.id
                  ? { ...node, data: { ...node.data, hardcodedValues: values } }
                  : node,
              ),
            );
          },
          connections: [],
          isOutputOpen: false,
          block_id: blockId,
          setIsAnyModalOpen,
          setErrors: (errors: { [key: string]: string | null }) => {
            // TODO: replace with updateNodes() after upgrade to ReactFlow v12
            setNodes((nds) =>
              nds.map((node) =>
                node.id === newNode.id
                  ? { ...node, data: { ...node.data, errors } }
                  : node,
              ),
            );
          },
        },
      };

      addNodes(newNode);
      setNodeId((prevId) => prevId + 1);
      clearNodesStatusAndOutput(); // Clear status and output when a new node is added

      history.push({
        type: "ADD_NODE",
        payload: { node: newNode.data },
        undo: () => deleteElements({ nodes: [{ id: newNode.id }] }),
        redo: () => addNodes(newNode),
      });
    },
    [
      nodeId,
      availableNodes,
      addNodes,
      setNodes,
      deleteElements,
      clearNodesStatusAndOutput,
    ],
  );

  const handleUndo = () => {
    history.undo();
  };

  const handleRedo = () => {
    history.redo();
  };

  function loadGraph(graph: Graph) {
    setSavedAgent(graph);
    setAgentName(graph.name);
    setAgentDescription(graph.description);

    setNodes(
      graph.nodes.map((node) => {
        const block = availableNodes.find(
          (block) => block.id === node.block_id,
        )!;
        const newNode: Node<CustomNodeData> = {
          id: node.id,
          type: "custom",
          position: {
            x: node.metadata.position.x,
            y: node.metadata.position.y,
          },
          data: {
            block_id: block.id,
            blockType: block.name,
            title: `${block.name} ${node.id}`,
            inputSchema: block.inputSchema,
            outputSchema: block.outputSchema,
            hardcodedValues: node.input_default,
            setHardcodedValues: (values: { [key: string]: any }) => {
              setNodes((nds) =>
                nds.map((node) =>
                  node.id === newNode.id
                    ? {
                        ...node,
                        data: { ...node.data, hardcodedValues: values },
                      }
                    : node,
                ),
              );
            },
            connections: graph.links
              .filter((l) => [l.source_id, l.sink_id].includes(node.id))
              .map((link) => ({
                edge_id: formatEdgeID(link),
                source: link.source_id,
                sourceHandle: link.source_name,
                target: link.sink_id,
                targetHandle: link.sink_name,
              })),
            isOutputOpen: false,
            setIsAnyModalOpen,
            setErrors: (errors: { [key: string]: string | null }) => {
              setNodes((nds) =>
                nds.map((node) =>
                  node.id === newNode.id
                    ? { ...node, data: { ...node.data, errors } }
                    : node,
                ),
              );
            },
          },
        };
        return newNode;
      }),
    );

    setEdges(
      graph.links.map((link) => ({
        id: formatEdgeID(link),
        type: "custom",
        data: {
          edgeColor: getTypeColor(
            getOutputType(link.source_id, link.source_name),
          ),
          sourcePos: getNode(link.source_id)?.position,
        },
        markerEnd: {
          type: MarkerType.ArrowClosed,
          strokeWidth: 2,
          color: getTypeColor(getOutputType(link.source_id, link.source_name)),
        },
        source: link.source_id,
        target: link.sink_id,
        sourceHandle: link.source_name || undefined,
        targetHandle: link.sink_name || undefined,
      })),
    );
  }

  const prepareNodeInputData = (node: Node<CustomNodeData>) => {
    console.log("Preparing input data for node:", node.id, node.data.blockType);

    const blockSchema = availableNodes.find(
      (n) => n.id === node.data.block_id,
    )?.inputSchema;

    if (!blockSchema) {
      console.error(`Schema not found for block ID: ${node.data.block_id}`);
      return {};
    }

    const getNestedData = (
      schema: BlockIOSubSchema,
      values: { [key: string]: any },
    ): { [key: string]: any } => {
      let inputData: { [key: string]: any } = {};

      if ("properties" in schema) {
        Object.keys(schema.properties).forEach((key) => {
          if (values[key] !== undefined) {
            if (
              "properties" in schema.properties[key] ||
              "additionalProperties" in schema.properties[key]
            ) {
              inputData[key] = getNestedData(
                schema.properties[key],
                values[key],
              );
            } else {
              inputData[key] = values[key];
            }
          }
        });
      }

      if ("additionalProperties" in schema) {
        inputData = { ...inputData, ...values };
      }

      return inputData;
    };

    let inputData = getNestedData(blockSchema, node.data.hardcodedValues);

    console.log(
      `Final prepared input for ${node.data.blockType} (${node.id}):`,
      inputData,
    );
    return inputData;
  };

  async function saveAgent(asTemplate: boolean = false) {
    setNodes((nds) =>
      nds.map((node) => ({
        ...node,
        data: {
          ...node.data,
          hardcodedValues: removeEmptyStringsAndNulls(
            node.data.hardcodedValues,
          ),
          status: undefined,
        },
      })),
    );
    await new Promise((resolve) => setTimeout(resolve, 100));

    const nodes = getNodes();
    const edges = getEdges();
    console.log("All nodes before formatting:", nodes);
    const blockIdToNodeIdMap: Record<string, string> = {};

    const formattedNodes = nodes.map((node) => {
      nodes.forEach((node) => {
        const key = `${node.data.block_id}_${node.position.x}_${node.position.y}`;
        blockIdToNodeIdMap[key] = node.id;
      });
      const inputDefault = prepareNodeInputData(node);
      const inputNodes = edges
        .filter((edge) => edge.target === node.id)
        .map((edge) => ({
          name: edge.targetHandle || "",
          node_id: edge.source,
        }));

      const outputNodes = edges
        .filter((edge) => edge.source === node.id)
        .map((edge) => ({
          name: edge.sourceHandle || "",
          node_id: edge.target,
        }));

      return {
        id: node.id,
        block_id: node.data.block_id,
        input_default: inputDefault,
        input_nodes: inputNodes,
        output_nodes: outputNodes,
        data: {
          ...node.data,
          hardcodedValues: removeEmptyStringsAndNulls(
            node.data.hardcodedValues,
          ),
        },
        metadata: { position: node.position },
      };
    });

    const links = edges.map((edge) => ({
      source_id: edge.source,
      sink_id: edge.target,
      source_name: edge.sourceHandle || "",
      sink_name: edge.targetHandle || "",
    }));

    const payload = {
      id: savedAgent?.id!,
      name: agentName || "Agent Name",
      description: agentDescription || "Agent Description",
      nodes: formattedNodes,
      links: links, // Ensure this field is included
    };

    if (savedAgent && deepEquals(payload, savedAgent)) {
      console.debug("No need to save: Graph is the same as version on server");
      return;
    } else {
      console.debug(
        "Saving new Graph version; old vs new:",
        savedAgent,
        payload,
      );
    }

    const newSavedAgent = savedAgent
      ? await (savedAgent.is_template
          ? api.updateTemplate(savedAgent.id, payload)
          : api.updateGraph(savedAgent.id, payload))
      : await (asTemplate
          ? api.createTemplate(payload)
          : api.createGraph(payload));
    console.debug("Response from the API:", newSavedAgent);
    setSavedAgent(newSavedAgent);

    // Update the node IDs in the frontend
    const updatedNodes = newSavedAgent.nodes
      .map((backendNode) => {
        const key = `${backendNode.block_id}_${backendNode.metadata.position.x}_${backendNode.metadata.position.y}`;
        const frontendNodeId = blockIdToNodeIdMap[key];
        const frontendNode = nodes.find((node) => node.id === frontendNodeId);

        return frontendNode
          ? {
              ...frontendNode,
              position: backendNode.metadata.position,
              data: {
                ...frontendNode.data,
                backend_id: backendNode.id,
              },
            }
          : null;
      })
      .filter((node) => node !== null);

    setNodes(updatedNodes);

    return newSavedAgent.id;
  }

  const validateNodes = (): boolean => {
    let isValid = true;

    getNodes().forEach((node) => {
      const validate = ajv.compile(node.data.inputSchema);
      const errors = {} as { [key: string]: string | null };

      // Validate values against schema using AJV
      const valid = validate(node.data.hardcodedValues);
      if (!valid) {
        // Populate errors if validation fails
        validate.errors?.forEach((error) => {
          // Skip error if there's an edge connected
          const path =
            "dataPath" in error
              ? (error.dataPath as string)
              : error.instancePath;
          const handle = path.split(/[\/.]/)[0];
          if (
            node.data.connections.some(
              (conn) => conn.target === node.id || conn.targetHandle === handle,
            )
          ) {
            return;
          }
          isValid = false;
          if (path && error.message) {
            const key = path.slice(1);
            console.log("Error", key, error.message);
            setNestedProperty(
              errors,
              key,
              error.message[0].toUpperCase() + error.message.slice(1),
            );
          } else if (error.keyword === "required") {
            const key = error.params.missingProperty;
            setNestedProperty(errors, key, "This field is required");
          }
        });
      }
      node.data.setErrors(errors);
    });

    return isValid;
  };

  const runAgent = async () => {
    try {
      const newAgentId = await saveAgent();
      if (!newAgentId) {
        console.error("Error saving agent; aborting run");
        return;
      }

      if (!validateNodes()) {
        console.error("Validation failed; aborting run");
        return;
      }

      api.subscribeToExecution(newAgentId);
      api.runGraph(newAgentId);
    } catch (error) {
      console.error("Error running agent:", error);
    }
  };

  const updateNodesWithExecutionData = (
    executionData: NodeExecutionResult[],
  ) => {
    setNodes((nds) =>
      nds.map((node) => {
        const nodeExecution = executionData.find(
          (exec) => exec.node_id === node.data.backend_id,
        );
        if (nodeExecution) {
          return {
            ...node,
            data: {
              ...node.data,
              status: nodeExecution.status,
              output_data: nodeExecution.output_data,
              isOutputOpen: true,
            },
          };
        }
        return node;
      }),
    );
  };

  const handleKeyDown = useCallback(
    (event: KeyboardEvent) => {
      if (isAnyModalOpen) return; // Prevent copy/paste if any modal is open

      if (event.ctrlKey || event.metaKey) {
        if (event.key === "c" || event.key === "C") {
          // Copy selected nodes
          const selectedNodes = getNodes().filter((node) => node.selected);
          const selectedEdges = getEdges().filter((edge) => edge.selected);
          setCopiedNodes(selectedNodes);
          setCopiedEdges(selectedEdges);
        }
        if (event.key === "v" || event.key === "V") {
          // Paste copied nodes
          if (copiedNodes.length > 0) {
            const oldToNewNodeIDMap: Record<string, string> = {};
            const pastedNodes = copiedNodes.map((node, index) => {
              const newNodeId = (nodeId + index).toString();
              oldToNewNodeIDMap[node.id] = newNodeId;
              return {
                ...node,
                id: newNodeId,
                position: {
                  x: node.position.x + 20, // Offset pasted nodes
                  y: node.position.y + 20,
                },
                data: {
                  ...node.data,
                  status: undefined, // Reset status
                  output_data: undefined, // Clear output data
                  setHardcodedValues: (values: { [key: string]: any }) => {
                    setNodes((nds) =>
                      nds.map((n) =>
                        n.id === newNodeId
                          ? {
                              ...n,
                              data: { ...n.data, hardcodedValues: values },
                            }
                          : n,
                      ),
                    );
                  },
                },
              };
            });
            setNodes((existingNodes) =>
              // Deselect copied nodes
              existingNodes.map((node) => ({ ...node, selected: false })),
            );
            addNodes(pastedNodes);
            setNodeId((prevId) => prevId + copiedNodes.length);

            const pastedEdges = copiedEdges.map((edge) => {
              const newSourceId = oldToNewNodeIDMap[edge.source] ?? edge.source;
              const newTargetId = oldToNewNodeIDMap[edge.target] ?? edge.target;
              return {
                ...edge,
                id: `${newSourceId}_${edge.sourceHandle}_${newTargetId}_${edge.targetHandle}_${Date.now()}`,
                source: newSourceId,
                target: newTargetId,
              };
            });
            addEdges(pastedEdges);
          }
        }
      }
    },
    [
      addNodes,
      addEdges,
      getNodes,
      getEdges,
      setNodes,
      copiedNodes,
      copiedEdges,
      nodeId,
      isAnyModalOpen,
    ],
  );

  useEffect(() => {
    window.addEventListener("keydown", handleKeyDown);
    return () => {
      window.removeEventListener("keydown", handleKeyDown);
    };
  }, [handleKeyDown]);

  const onNodesDelete = useCallback(() => {
    clearNodesStatusAndOutput();
  }, [clearNodesStatusAndOutput]);

  const editorControls: Control[] = [
    {
      label: "Undo",
      icon: <IconUndo2 />,
      onClick: handleUndo,
    },
    {
      label: "Redo",
      icon: <IconRedo2 />,
      onClick: handleRedo,
    },
    {
      label: "Run",
      icon: <IconPlay />,
      onClick: runAgent,
    },
  ];

  return (
    <div className={className}>
      <ReactFlow
        nodeTypes={nodeTypes}
        edgeTypes={edgeTypes}
        connectionLineComponent={ConnectionLine}
        onConnect={onConnect}
        onNodesChange={onNodesChange}
        onNodesDelete={onNodesDelete}
        onEdgesChange={onEdgesChange}
        onNodeDragStop={onNodeDragEnd}
        onNodeDragStart={onNodeDragStart}
        deleteKeyCode={["Backspace", "Delete"]}
<<<<<<< HEAD
        onNodeDragStart={onNodesChangeStart}
        onNodeDragStop={onNodesChangeEnd}
        minZoom={0.2}
        maxZoom={2}
=======
>>>>>>> 2ff8a074
      >
        <Controls />
        <Background />
        <ControlPanel className="absolute z-10" controls={editorControls}>
          <BlocksControl blocks={availableNodes} addBlock={addNode} />
          <SaveControl
            agentMeta={savedAgent}
            onSave={saveAgent}
            onDescriptionChange={setAgentDescription}
            onNameChange={setAgentName}
          />
        </ControlPanel>
      </ReactFlow>
    </div>
  );
};

const WrappedFlowEditor: typeof FlowEditor = (props) => (
  <ReactFlowProvider>
    <FlowEditor {...props} />
  </ReactFlowProvider>
);

export default WrappedFlowEditor;

function formatEdgeID(conn: Link | Connection): string {
  if ("sink_id" in conn) {
    return `${conn.source_id}_${conn.source_name}_${conn.sink_id}_${conn.sink_name}`;
  } else {
    return `${conn.source}_${conn.sourceHandle}_${conn.target}_${conn.targetHandle}`;
  }
}<|MERGE_RESOLUTION|>--- conflicted
+++ resolved
@@ -905,13 +905,10 @@
         onNodeDragStop={onNodeDragEnd}
         onNodeDragStart={onNodeDragStart}
         deleteKeyCode={["Backspace", "Delete"]}
-<<<<<<< HEAD
         onNodeDragStart={onNodesChangeStart}
         onNodeDragStop={onNodesChangeEnd}
         minZoom={0.2}
         maxZoom={2}
-=======
->>>>>>> 2ff8a074
       >
         <Controls />
         <Background />
