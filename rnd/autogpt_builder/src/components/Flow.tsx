"use client";
import React, { useState, useCallback, useEffect, useMemo } from 'react';
import ReactFlow, {
  addEdge,
  useNodesState,
  useEdgesState,
  Node,
  Edge,
  OnConnect,
  NodeTypes,
  Connection,
  EdgeTypes,
  MarkerType,
} from 'reactflow';
import 'reactflow/dist/style.css';
import CustomNode, { CustomNodeData } from './CustomNode';
import './flow.css';
import AutoGPTServerAPI, { Block, Graph, NodeExecutionResult, ObjectSchema } from '@/lib/autogpt-server-api';
import { Button } from './ui/button';
import { Input } from './ui/input';
import { ChevronRight, ChevronLeft } from "lucide-react";
import { deepEquals, getTypeColor, removeEmptyStringsAndNulls, setNestedProperty } from '@/lib/utils';
import { beautifyString } from '@/lib/utils';
import { CustomEdge, CustomEdgeData } from './CustomEdge';
import ConnectionLine from './ConnectionLine';
<<<<<<< HEAD


type CustomNodeData = {
  blockType: string;
  title: string;
  inputSchema: ObjectSchema;
  outputSchema: ObjectSchema;
  hardcodedValues: { [key: string]: any };
  setHardcodedValues: (values: { [key: string]: any }) => void;
  connections: Array<{ source: string; sourceHandle: string; target: string; targetHandle: string }>;
  isOutputOpen: boolean;
  status?: string;
  output_data?: any;
  block_id: string;
  backend_id?: string;
  setIsAnyModalOpen?: (isOpen: boolean) => void;
};
=======
import Ajv from 'ajv';
>>>>>>> 01b6c2d4

const Sidebar: React.FC<{ isOpen: boolean, availableNodes: Block[], addNode: (id: string, name: string) => void }> =
  ({ isOpen, availableNodes, addNode }) => {
    const [searchQuery, setSearchQuery] = useState('');

    if (!isOpen) return null;

    const filteredNodes = availableNodes.filter(node =>
      node.name.toLowerCase().includes(searchQuery.toLowerCase())
    );

    return (
      <div className={`sidebar dark-theme ${isOpen ? 'open' : ''}`}>
        <h3>Nodes</h3>
        <Input
          type="text"
          placeholder="Search nodes..."
          value={searchQuery}
          onChange={(e) => setSearchQuery(e.target.value)}
        />
        {filteredNodes.map((node) => (
          <div key={node.id} className="sidebarNodeRowStyle dark-theme">
            <span>{beautifyString(node.name).replace(/Block$/, '')}</span>
            <Button onClick={() => addNode(node.id, node.name)}>Add</Button>
          </div>
        ))}
      </div>
    );
  };

const ajv = new Ajv({ strict: false, allErrors: true });

const FlowEditor: React.FC<{
  flowID?: string;
  template?: boolean;
  className?: string;
}> = ({ flowID, template, className }) => {
  const [nodes, setNodes, onNodesChange] = useNodesState<CustomNodeData>([]);
  const [edges, setEdges, onEdgesChange] = useEdgesState<CustomEdgeData>([]);
  const [nodeId, setNodeId] = useState<number>(1);
  const [availableNodes, setAvailableNodes] = useState<Block[]>([]);
  const [isSidebarOpen, setIsSidebarOpen] = useState(true);
  const [savedAgent, setSavedAgent] = useState<Graph | null>(null);
  const [agentDescription, setAgentDescription] = useState<string>('');
  const [agentName, setAgentName] = useState<string>('');
  const [copiedNodes, setCopiedNodes] = useState<Node<CustomNodeData>[]>([]);
  const [copiedEdges, setCopiedEdges] = useState<Edge<CustomEdgeData>[]>([]);
  const [isAnyModalOpen, setIsAnyModalOpen] = useState(false); // Track if any modal is open

  const apiUrl = process.env.AGPT_SERVER_URL!;
  const api = useMemo(() => new AutoGPTServerAPI(apiUrl), [apiUrl]);

  useEffect(() => {
    api.connectWebSocket()
      .then(() => {
        console.log('WebSocket connected');
        api.onWebSocketMessage('execution_event', (data) => {
          updateNodesWithExecutionData([data]);
        });
      })
      .catch((error) => {
        console.error('Failed to connect WebSocket:', error);
      });

    return () => {
      api.disconnectWebSocket();
    };
  }, [api]);

  useEffect(() => {
    api.getBlocks()
      .then(blocks => setAvailableNodes(blocks))
      .catch();
  }, []);

  // Load existing graph
  useEffect(() => {
    if (!flowID || availableNodes.length == 0) return;

    (template ? api.getTemplate(flowID) : api.getGraph(flowID))
      .then(graph => loadGraph(graph));
  }, [flowID, template, availableNodes]);

  const nodeTypes: NodeTypes = useMemo(() => ({ custom: CustomNode }), []);
  const edgeTypes: EdgeTypes = useMemo(() => ({ custom: CustomEdge }), []);

  const getOutputType = (id: string, handleId: string) => {
    const node = nodes.find((node) => node.id === id);
    if (!node) return 'unknown';

    const outputSchema = node.data.outputSchema;
    if (!outputSchema) return 'unknown';

    const outputType = outputSchema.properties[handleId].type;
    return outputType;
  }

  const getNodePos = (id: string) => {
    const node = nodes.find((node) => node.id === id);
    if (!node) return 0;

    return node.position;
  }

  const onConnect: OnConnect = (connection: Connection) => {
    const edgeColor = getTypeColor(getOutputType(connection.source!, connection.sourceHandle!));
    const sourcePos = getNodePos(connection.source!)
    console.log('sourcePos', sourcePos);
    setEdges((eds) => addEdge({
      type: 'custom',
      markerEnd: { type: MarkerType.ArrowClosed, strokeWidth: 2, color: edgeColor },
      data: { edgeColor, sourcePos },
      ...connection
    }, eds));
    setNodes((nds) =>
      nds.map((node) => {
        if (node.id === connection.target || node.id === connection.source) {
          return {
            ...node,
            data: {
              ...node.data,
              connections: [
                ...node.data.connections,
                {
                  source: connection.source,
                  sourceHandle: connection.sourceHandle,
                  target: connection.target,
                  targetHandle: connection.targetHandle,
                } as { source: string; sourceHandle: string; target: string; targetHandle: string },
              ],
            },
          };
        }
        return node;
      })
    );
  }

  const onEdgesDelete = useCallback(
    (edgesToDelete: Edge<CustomEdgeData>[]) => {
      setNodes((nds) =>
        nds.map((node) => ({
          ...node,
          data: {
            ...node.data,
            connections: node.data.connections.filter(
              (conn: any) =>
                !edgesToDelete.some(
                  (edge) =>
                    edge.source === conn.source &&
                    edge.target === conn.target &&
                    edge.sourceHandle === conn.sourceHandle &&
                    edge.targetHandle === conn.targetHandle
                )
            ),
          },
        }))
      );
    },
    [setNodes]
  );

  const addNode = (blockId: string, nodeType: string) => {
    const nodeSchema = availableNodes.find(node => node.id === blockId);
    if (!nodeSchema) {
      console.error(`Schema not found for block ID: ${blockId}`);
      return;
    }

    const newNode: Node<CustomNodeData> = {
      id: nodeId.toString(),
      type: 'custom',
      position: { x: Math.random() * 400, y: Math.random() * 400 },
      data: {
        blockType: nodeType,
        title: `${nodeType} ${nodeId}`,
        inputSchema: nodeSchema.inputSchema,
        outputSchema: nodeSchema.outputSchema,
        hardcodedValues: {},
        setHardcodedValues: (values: { [key: string]: any }) => {
          setNodes((nds) => nds.map((node) =>
            node.id === newNode.id
              ? { ...node, data: { ...node.data, hardcodedValues: values } }
              : node
          ));
        },
        connections: [],
        isOutputOpen: false,
        block_id: blockId,
<<<<<<< HEAD
        setIsAnyModalOpen: setIsAnyModalOpen, // Pass setIsAnyModalOpen function
=======
        setErrors: (errors: { [key: string]: string | null }) => {
          setNodes((nds) => nds.map((node) =>
            node.id === newNode.id
              ? { ...node, data: { ...node.data, errors } }
              : node
          ));
        }
>>>>>>> 01b6c2d4
      },
    };

    setNodes((nds) => [...nds, newNode]);
    setNodeId((prevId) => prevId + 1);
  };

  function loadGraph(graph: Graph) {
    setSavedAgent(graph);
    setAgentName(graph.name);
    setAgentDescription(graph.description);

    setNodes(graph.nodes.map(node => {
      const block = availableNodes.find(block => block.id === node.block_id)!;
      const newNode: Node<CustomNodeData> = {
        id: node.id,
        type: 'custom',
        position: { x: node.metadata.position.x, y: node.metadata.position.y },
        data: {
          block_id: block.id,
          blockType: block.name,
          title: `${block.name} ${node.id}`,
          inputSchema: block.inputSchema,
          outputSchema: block.outputSchema,
          hardcodedValues: node.input_default,
          setHardcodedValues: (values: { [key: string]: any; }) => {
            setNodes((nds) => nds.map((node) => node.id === newNode.id
              ? { ...node, data: { ...node.data, hardcodedValues: values } }
              : node
            ));
          },
          connections: graph.links
            .filter(l => [l.source_id, l.sink_id].includes(node.id))
            .map(link => ({
              source: link.source_id,
              sourceHandle: link.source_name,
              target: link.sink_id,
              targetHandle: link.sink_name,
            })),
          isOutputOpen: false,
<<<<<<< HEAD
          setIsAnyModalOpen: setIsAnyModalOpen, // Pass setIsAnyModalOpen function
=======
          setErrors: (errors: { [key: string]: string | null }) => {
            setNodes((nds) => nds.map((node) =>
              node.id === newNode.id
                ? { ...node, data: { ...node.data, errors } }
                : node
            ));
          }
>>>>>>> 01b6c2d4
        },
      };
      return newNode;
    }));

    setEdges(graph.links.map(link => ({
      id: `${link.source_id}_${link.source_name}_${link.sink_id}_${link.sink_name}`,
      type: 'custom',
      data: {
        edgeColor: getTypeColor(getOutputType(link.source_id, link.source_name!)),
        sourcePos: getNodePos(link.source_id)
      },
      markerEnd: { type: MarkerType.ArrowClosed, strokeWidth: 2, color: getTypeColor(getOutputType(link.source_id, link.source_name!)) },
      source: link.source_id,
      target: link.sink_id,
      sourceHandle: link.source_name || undefined,
      targetHandle: link.sink_name || undefined
    }) as Edge<CustomEdgeData>));
  }

  const prepareNodeInputData = (node: Node<CustomNodeData>, allNodes: Node<CustomNodeData>[], allEdges: Edge<CustomEdgeData>[]) => {
    console.log("Preparing input data for node:", node.id, node.data.blockType);

    const blockSchema = availableNodes.find(n => n.id === node.data.block_id)?.inputSchema;

    if (!blockSchema) {
      console.error(`Schema not found for block ID: ${node.data.block_id}`);
      return {};
    }

    const getNestedData = (schema: ObjectSchema, values: { [key: string]: any }): { [key: string]: any } => {
      let inputData: { [key: string]: any } = {};

      if (schema.properties) {
        Object.keys(schema.properties).forEach((key) => {
          if (values[key] !== undefined) {
            if (schema.properties[key].type === 'object') {
              inputData[key] = getNestedData(schema.properties[key], values[key]);
            } else {
              inputData[key] = values[key];
            }
          }
        });
      }

      if (schema.additionalProperties) {
        inputData = { ...inputData, ...values };
      }

      return inputData;
    };

    let inputData = getNestedData(blockSchema, node.data.hardcodedValues);

    console.log(`Final prepared input for ${node.data.blockType} (${node.id}):`, inputData);
    return inputData;
  };

  async function saveAgent(asTemplate: boolean = false) {
    setNodes((nds) =>
      nds.map((node) => ({
        ...node,
        data: {
          ...node.data,
          hardcodedValues: removeEmptyStringsAndNulls(node.data.hardcodedValues),
          status: undefined,
        },
      }))
    );
    await new Promise((resolve) => setTimeout(resolve, 100));
    console.log("All nodes before formatting:", nodes);
    const blockIdToNodeIdMap = {};

    const formattedNodes = nodes.map(node => {
      nodes.forEach(node => {
        const key = `${node.data.block_id}_${node.position.x}_${node.position.y}`;
        blockIdToNodeIdMap[key] = node.id;
      });
      const inputDefault = prepareNodeInputData(node, nodes, edges);
      const inputNodes = edges
        .filter(edge => edge.target === node.id)
        .map(edge => ({
          name: edge.targetHandle || '',
          node_id: edge.source,
        }));

      const outputNodes = edges
        .filter(edge => edge.source === node.id)
        .map(edge => ({
          name: edge.sourceHandle || '',
          node_id: edge.target,
        }));

      return {
        id: node.id,
        block_id: node.data.block_id,
        input_default: inputDefault,
        input_nodes: inputNodes,
        output_nodes: outputNodes,
        data: {
          ...node.data,
          hardcodedValues: removeEmptyStringsAndNulls(node.data.hardcodedValues),
        },
        metadata: { position: node.position }
      };
    });

    const links = edges.map(edge => ({
      source_id: edge.source,
      sink_id: edge.target,
      source_name: edge.sourceHandle || '',
      sink_name: edge.targetHandle || ''
    }));

    const payload = {
      id: savedAgent?.id!,
      name: agentName || 'Agent Name',
      description: agentDescription || 'Agent Description',
      nodes: formattedNodes,
      links: links  // Ensure this field is included
    };

    if (savedAgent && deepEquals(payload, savedAgent)) {
      console.debug("No need to save: Graph is the same as version on server");
      return;
    } else {
      console.debug("Saving new Graph version; old vs new:", savedAgent, payload);
    }

    const newSavedAgent = savedAgent
      ? await (savedAgent.is_template
        ? api.updateTemplate(savedAgent.id, payload)
        : api.updateGraph(savedAgent.id, payload))
      : await (asTemplate
        ? api.createTemplate(payload)
        : api.createGraph(payload));
    console.debug('Response from the API:', newSavedAgent);
    setSavedAgent(newSavedAgent);

    // Update the node IDs in the frontend
    const updatedNodes = newSavedAgent.nodes.map(backendNode => {
      const key = `${backendNode.block_id}_${backendNode.metadata.position.x}_${backendNode.metadata.position.y}`;
      const frontendNodeId = blockIdToNodeIdMap[key];
      const frontendNode = nodes.find(node => node.id === frontendNodeId);

      return frontendNode
        ? {
          ...frontendNode,
          position: backendNode.metadata.position,
          data: {
            ...frontendNode.data,
            backend_id: backendNode.id,
          },
        }
        : null;
    }).filter(node => node !== null);

    setNodes(updatedNodes);

    return newSavedAgent.id;
  };

  const validateNodes = (): boolean => {
    let isValid = true;

    nodes.forEach(node => {
      const validate = ajv.compile(node.data.inputSchema);
      const errors = {} as { [key: string]: string | null };

      // Validate values against schema using AJV
      const valid = validate(node.data.hardcodedValues);
      if (!valid) {
        // Populate errors if validation fails
        validate.errors?.forEach((error) => {
          // Skip error if there's an edge connected
          const handle = error.instancePath.split(/[\/.]/)[0];
          if (node.data.connections.some(conn => conn.target === node.id || conn.targetHandle === handle)) {
            return;
          }
          isValid = false;
          if (error.instancePath && error.message) {
            const key = error.instancePath.slice(1);
            console.log("Error", key, error.message);
            setNestedProperty(errors, key, error.message[0].toUpperCase() + error.message.slice(1));
          } else if (error.keyword === "required") {
            const key = error.params.missingProperty;
            setNestedProperty(errors, key, "This field is required");
          }
        });
      }
      node.data.setErrors(errors);
    });

    return isValid;
  };

  const runAgent = async () => {
    try {
      const newAgentId = await saveAgent();
      if (!newAgentId) {
        console.error('Error saving agent; aborting run');
        return;
      }

      if (!validateNodes()) {
        console.error('Validation failed; aborting run');
        return;
      }

      api.subscribeToExecution(newAgentId);
      api.runGraph(newAgentId);

    } catch (error) {
      console.error('Error running agent:', error);
    }
  };

  const updateNodesWithExecutionData = (executionData: NodeExecutionResult[]) => {
    setNodes((nds) =>
      nds.map((node) => {
        const nodeExecution = executionData.find((exec) => exec.node_id === node.data.backend_id);
        if (nodeExecution) {
          return {
            ...node,
            data: {
              ...node.data,
              status: nodeExecution.status,
              output_data: nodeExecution.output_data,
              isOutputOpen: true,
            },
          };
        }
        return node;
      })
    );
  };

  const toggleSidebar = () => setIsSidebarOpen(!isSidebarOpen);

  const handleKeyDown = useCallback((event: KeyboardEvent) => {
    if (isAnyModalOpen) return; // Prevent copy/paste if any modal is open

    if (event.ctrlKey || event.metaKey) {
      if (event.key === 'c' || event.key === 'C') {
        // Copy selected nodes
        const selectedNodes = nodes.filter(node => node.selected);
        const selectedEdges = edges.filter(edge => edge.selected);
        setCopiedNodes(selectedNodes);
        setCopiedEdges(selectedEdges);
      }
      if (event.key === 'v' || event.key === 'V') {
        // Paste copied nodes
        if (copiedNodes.length > 0) {
          const newNodes = copiedNodes.map((node, index) => {
            const newNodeId = (nodeId + index).toString();
            return {
              ...node,
              id: newNodeId,
              position: {
                x: node.position.x + 20, // Offset pasted nodes
                y: node.position.y + 20,
              },
              data: {
                ...node.data,
                status: undefined, // Reset status
                output_data: undefined, // Clear output data
                setHardcodedValues: (values: { [key: string]: any }) => {
                  setNodes((nds) => nds.map((n) =>
                    n.id === newNodeId
                      ? { ...n, data: { ...n.data, hardcodedValues: values } }
                      : n
                  ));
                },
              },
            };
          });
          const updatedNodes = nodes.map(node => ({ ...node, selected: false })); // Deselect old nodes
          setNodes([...updatedNodes, ...newNodes]);
          setNodeId(prevId => prevId + copiedNodes.length);

          const newEdges = copiedEdges.map(edge => {
            const newSourceId = newNodes.find(n => n.data.title === edge.source)?.id || edge.source;
            const newTargetId = newNodes.find(n => n.data.title === edge.target)?.id || edge.target;
            return {
              ...edge,
              id: `${newSourceId}_${edge.sourceHandle}_${newTargetId}_${edge.targetHandle}_${Date.now()}`,
              source: newSourceId,
              target: newTargetId,
            };
          });
          setEdges([...edges, ...newEdges]);
        }
      }
    }
  }, [nodes, edges, copiedNodes, copiedEdges, nodeId, isAnyModalOpen]);

  useEffect(() => {
    window.addEventListener('keydown', handleKeyDown);
    return () => {
      window.removeEventListener('keydown', handleKeyDown);
    };
  }, [handleKeyDown]);

  return (
    <div className={className}>
      <Button
        variant="outline"
        size="icon"
        onClick={toggleSidebar}
        style={{
          position: 'fixed',
          left: isSidebarOpen ? '350px' : '10px',
          zIndex: 10000,
          backgroundColor: 'black',
          color: 'white',
        }}
      >
        {isSidebarOpen ? <ChevronLeft className="h-4 w-4" /> : <ChevronRight className="h-4 w-4" />}
      </Button>
      <Sidebar isOpen={isSidebarOpen} availableNodes={availableNodes} addNode={addNode} />
      <ReactFlow
        nodes={nodes.map(node => ({ ...node, data: { ...node.data, setIsAnyModalOpen } }))}
        edges={edges}
        onNodesChange={onNodesChange}
        onEdgesChange={onEdgesChange}
        onConnect={onConnect}
        nodeTypes={nodeTypes}
        edgeTypes={edgeTypes}
        connectionLineComponent={ConnectionLine}
        onEdgesDelete={onEdgesDelete}
        deleteKeyCode={["Backspace", "Delete"]}
      >
        <div style={{ position: 'absolute', right: 10, zIndex: 4 }}>
          <Input
            type="text"
            placeholder="Agent Name"
            value={agentName}
            onChange={(e) => setAgentName(e.target.value)}
          />
          <Input
            type="text"
            placeholder="Agent Description"
            value={agentDescription}
            onChange={(e) => setAgentDescription(e.target.value)}
          />
          <div style={{ display: 'flex', flexDirection: 'column', gap: '10px' }}>  {/* Added gap for spacing */}
            <Button onClick={() => saveAgent(savedAgent?.is_template)}>
              Save {savedAgent?.is_template ? "Template" : "Agent"}
            </Button>
            {!savedAgent?.is_template &&
              <Button onClick={runAgent}>Save & Run Agent</Button>
            }
            {!savedAgent &&
              <Button onClick={() => saveAgent(true)}>Save as Template</Button>
            }
          </div>
        </div>
      </ReactFlow>
    </div>
  );
};

export default FlowEditor;<|MERGE_RESOLUTION|>--- conflicted
+++ resolved
@@ -23,27 +23,7 @@
 import { beautifyString } from '@/lib/utils';
 import { CustomEdge, CustomEdgeData } from './CustomEdge';
 import ConnectionLine from './ConnectionLine';
-<<<<<<< HEAD
-
-
-type CustomNodeData = {
-  blockType: string;
-  title: string;
-  inputSchema: ObjectSchema;
-  outputSchema: ObjectSchema;
-  hardcodedValues: { [key: string]: any };
-  setHardcodedValues: (values: { [key: string]: any }) => void;
-  connections: Array<{ source: string; sourceHandle: string; target: string; targetHandle: string }>;
-  isOutputOpen: boolean;
-  status?: string;
-  output_data?: any;
-  block_id: string;
-  backend_id?: string;
-  setIsAnyModalOpen?: (isOpen: boolean) => void;
-};
-=======
 import Ajv from 'ajv';
->>>>>>> 01b6c2d4
 
 const Sidebar: React.FC<{ isOpen: boolean, availableNodes: Block[], addNode: (id: string, name: string) => void }> =
   ({ isOpen, availableNodes, addNode }) => {
@@ -233,9 +213,7 @@
         connections: [],
         isOutputOpen: false,
         block_id: blockId,
-<<<<<<< HEAD
         setIsAnyModalOpen: setIsAnyModalOpen, // Pass setIsAnyModalOpen function
-=======
         setErrors: (errors: { [key: string]: string | null }) => {
           setNodes((nds) => nds.map((node) =>
             node.id === newNode.id
@@ -243,7 +221,6 @@
               : node
           ));
         }
->>>>>>> 01b6c2d4
       },
     };
 
@@ -263,6 +240,7 @@
         type: 'custom',
         position: { x: node.metadata.position.x, y: node.metadata.position.y },
         data: {
+          setIsAnyModalOpen: setIsAnyModalOpen,
           block_id: block.id,
           blockType: block.name,
           title: `${block.name} ${node.id}`,
@@ -284,9 +262,7 @@
               targetHandle: link.sink_name,
             })),
           isOutputOpen: false,
-<<<<<<< HEAD
           setIsAnyModalOpen: setIsAnyModalOpen, // Pass setIsAnyModalOpen function
-=======
           setErrors: (errors: { [key: string]: string | null }) => {
             setNodes((nds) => nds.map((node) =>
               node.id === newNode.id
@@ -294,7 +270,6 @@
                 : node
             ));
           }
->>>>>>> 01b6c2d4
         },
       };
       return newNode;
