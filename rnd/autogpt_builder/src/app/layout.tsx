import React from "react";
import type { Metadata } from "next";
import { Inter } from "next/font/google";

import "./globals.css";

<<<<<<< HEAD
import { Avatar, AvatarFallback, AvatarImage } from "@/components/ui/avatar";
import { Button, buttonVariants } from "@/components/ui/button";
import {
  DropdownMenu,
  DropdownMenuContent,
  DropdownMenuItem,
  DropdownMenuTrigger,
} from "@/components/ui/dropdown-menu";
=======
>>>>>>> 53826ab3
import { Providers } from "@/app/providers";
import {NavBar} from "@/components/NavBar";
import {cn} from "@/lib/utils";

const inter = Inter({ subsets: ["latin"] });

export const metadata: Metadata = {
  title: "NextGen AutoGPT",
  description: "Your one stop shop to creating AI Agents",
};
<<<<<<< HEAD

const NavBar = () => (
  <nav className="bg-white dark:bg-slate-800 p-4 flex justify-between items-center shadow">
    <div className="flex space-x-4">
      <Link href="/monitor" className={buttonVariants({ variant: "ghost" })}>
        <TimerIcon className="mr-1" /> Monitor
      </Link>
      <Link href="/build" className={buttonVariants({ variant: "ghost" })}>
        <Pencil1Icon className="mr-1" /> Build
      </Link>
    </div>
    <DropdownMenu>
      <DropdownMenuTrigger asChild>
        <Button variant="ghost" className="h-8 w-8 rounded-full">
          <Avatar>
            <AvatarImage src="https://github.com/shadcn.png" alt="@shadcn" />
            <AvatarFallback>CN</AvatarFallback>
          </Avatar>
        </Button>
      </DropdownMenuTrigger>
      <DropdownMenuContent align="end">
        <DropdownMenuItem>Profile</DropdownMenuItem>
        <DropdownMenuItem>Settings</DropdownMenuItem>
        <DropdownMenuItem>Switch Workspace</DropdownMenuItem>
        <DropdownMenuItem>Log out</DropdownMenuItem>
      </DropdownMenuContent>
    </DropdownMenu>
  </nav>
);
export default function RootLayout({
  children,
=======
export default function RootLayout({
   children,
>>>>>>> 53826ab3
}: Readonly<{
    children: React.ReactNode;
}>) {
<<<<<<< HEAD
  return (
    <html lang="en">
      <body className={inter.className}>
        <Providers
          attribute="class"
          defaultTheme="light"
          // Feel free to remove this line if you want to use the system theme by default
          // enableSystem
          disableTransitionOnChange
        >
          <div className="min-h-screen bg-gray-200 text-gray-900">
            <NavBar />
            <main className="mx-auto p-4">{children}</main>
          </div>
        </Providers>
      </body>
    </html>
  );
=======
    return (
        <html lang="en">
        <body className={
            cn(
                'antialiased transition-colors',
                inter.className
            )
        }>
        <Providers
            attribute="class"
            defaultTheme="light"
            // Feel free to remove this line if you want to use the system theme by default
            // enableSystem
            disableTransitionOnChange
        >
            <div className="flex flex-col min-h-screen ">
                <NavBar/>
                <main className="flex-1 p-4 overflow-hidden">
                    {children}
                </main>
            </div>
        </Providers>
        </body>
        </html>
    );
>>>>>>> 53826ab3
}<|MERGE_RESOLUTION|>--- conflicted
+++ resolved
@@ -1,20 +1,9 @@
-import React from "react";
+import React from 'react';
 import type { Metadata } from "next";
 import { Inter } from "next/font/google";
 
 import "./globals.css";
 
-<<<<<<< HEAD
-import { Avatar, AvatarFallback, AvatarImage } from "@/components/ui/avatar";
-import { Button, buttonVariants } from "@/components/ui/button";
-import {
-  DropdownMenu,
-  DropdownMenuContent,
-  DropdownMenuItem,
-  DropdownMenuTrigger,
-} from "@/components/ui/dropdown-menu";
-=======
->>>>>>> 53826ab3
 import { Providers } from "@/app/providers";
 import {NavBar} from "@/components/NavBar";
 import {cn} from "@/lib/utils";
@@ -25,65 +14,11 @@
   title: "NextGen AutoGPT",
   description: "Your one stop shop to creating AI Agents",
 };
-<<<<<<< HEAD
-
-const NavBar = () => (
-  <nav className="bg-white dark:bg-slate-800 p-4 flex justify-between items-center shadow">
-    <div className="flex space-x-4">
-      <Link href="/monitor" className={buttonVariants({ variant: "ghost" })}>
-        <TimerIcon className="mr-1" /> Monitor
-      </Link>
-      <Link href="/build" className={buttonVariants({ variant: "ghost" })}>
-        <Pencil1Icon className="mr-1" /> Build
-      </Link>
-    </div>
-    <DropdownMenu>
-      <DropdownMenuTrigger asChild>
-        <Button variant="ghost" className="h-8 w-8 rounded-full">
-          <Avatar>
-            <AvatarImage src="https://github.com/shadcn.png" alt="@shadcn" />
-            <AvatarFallback>CN</AvatarFallback>
-          </Avatar>
-        </Button>
-      </DropdownMenuTrigger>
-      <DropdownMenuContent align="end">
-        <DropdownMenuItem>Profile</DropdownMenuItem>
-        <DropdownMenuItem>Settings</DropdownMenuItem>
-        <DropdownMenuItem>Switch Workspace</DropdownMenuItem>
-        <DropdownMenuItem>Log out</DropdownMenuItem>
-      </DropdownMenuContent>
-    </DropdownMenu>
-  </nav>
-);
-export default function RootLayout({
-  children,
-=======
 export default function RootLayout({
    children,
->>>>>>> 53826ab3
 }: Readonly<{
     children: React.ReactNode;
 }>) {
-<<<<<<< HEAD
-  return (
-    <html lang="en">
-      <body className={inter.className}>
-        <Providers
-          attribute="class"
-          defaultTheme="light"
-          // Feel free to remove this line if you want to use the system theme by default
-          // enableSystem
-          disableTransitionOnChange
-        >
-          <div className="min-h-screen bg-gray-200 text-gray-900">
-            <NavBar />
-            <main className="mx-auto p-4">{children}</main>
-          </div>
-        </Providers>
-      </body>
-    </html>
-  );
-=======
     return (
         <html lang="en">
         <body className={
@@ -109,5 +44,4 @@
         </body>
         </html>
     );
->>>>>>> 53826ab3
 }