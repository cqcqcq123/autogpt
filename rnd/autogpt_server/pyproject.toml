[tool.poetry]
name = "autogpt_server"
version = "0.1.0"
description = ""
authors = ["SwiftyOS <craigswift13@gmail.com>"]
readme = "README.md"

[tool.poetry.dependencies]
python = "^3.10"
click = "^8.1.7"
pydantic = "^2.7.1"
<<<<<<< HEAD
prisma = "^0.13.1"
=======
pytest = "^8.2.1"
>>>>>>> a88e607b


[build-system]
requires = ["poetry-core"]
build-backend = "poetry.core.masonry.api"<|MERGE_RESOLUTION|>--- conflicted
+++ resolved
@@ -9,11 +9,8 @@
 python = "^3.10"
 click = "^8.1.7"
 pydantic = "^2.7.1"
-<<<<<<< HEAD
 prisma = "^0.13.1"
-=======
 pytest = "^8.2.1"
->>>>>>> a88e607b
 
 
 [build-system]
