--- conflicted
+++ resolved
@@ -1,8 +1,4 @@
-<<<<<<< HEAD
 from datetime import datetime, timezone
-=======
-from datetime import datetime, timedelta, timezone
->>>>>>> 9e22409d
 
 import praw
 from pydantic import BaseModel, Field
