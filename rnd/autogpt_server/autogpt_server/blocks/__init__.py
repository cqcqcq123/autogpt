<<<<<<< HEAD
from autogpt_server.blocks import agent, sample, reddit, text, ai, wikipedia, discord, web_search
=======
import os
import glob
import importlib
from pathlib import Path
>>>>>>> 03ea4c26
from autogpt_server.data.block import Block

# Dynamically load all modules under autogpt_server.blocks
AVAILABLE_MODULES = []
current_dir = os.path.dirname(__file__)
modules = glob.glob(os.path.join(current_dir, "*.py"))
modules = [
    Path(f).stem
    for f in modules
    if os.path.isfile(f) and f.endswith(".py") and not f.endswith("__init__.py")
]
for module in modules:
    importlib.import_module(f".{module}", package=__name__)
    AVAILABLE_MODULES.append(module)

# Load all Block instances from the available modules
AVAILABLE_BLOCKS = {
    block.id: block
    for block in [v() for v in Block.__subclasses__()]
}

<<<<<<< HEAD
__all__ = ["agent", "ai", "sample", "reddit", "text", "AVAILABLE_BLOCKS", "wikipedia", "discord", "web_search"]
=======
__all__ = ["AVAILABLE_MODULES", "AVAILABLE_BLOCKS"]
>>>>>>> 03ea4c26
<|MERGE_RESOLUTION|>--- conflicted
+++ resolved
@@ -1,11 +1,7 @@
-<<<<<<< HEAD
-from autogpt_server.blocks import agent, sample, reddit, text, ai, wikipedia, discord, web_search
-=======
 import os
 import glob
 import importlib
 from pathlib import Path
->>>>>>> 03ea4c26
 from autogpt_server.data.block import Block
 
 # Dynamically load all modules under autogpt_server.blocks
@@ -27,8 +23,4 @@
     for block in [v() for v in Block.__subclasses__()]
 }
 
-<<<<<<< HEAD
-__all__ = ["agent", "ai", "sample", "reddit", "text", "AVAILABLE_BLOCKS", "wikipedia", "discord", "web_search"]
-=======
-__all__ = ["AVAILABLE_MODULES", "AVAILABLE_BLOCKS"]
->>>>>>> 03ea4c26
+__all__ = ["AVAILABLE_MODULES", "AVAILABLE_BLOCKS"]