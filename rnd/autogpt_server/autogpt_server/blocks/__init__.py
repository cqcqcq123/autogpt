--- conflicted
+++ resolved
@@ -1,9 +1,4 @@
-<<<<<<< HEAD
-from autogpt_server.blocks import sample, reddit, text, ai, open_weather_map
-from autogpt_server.blocks.wikipedia import GetWikipediaSummary
-=======
-from autogpt_server.blocks import sample, reddit, text, ai, wikipedia, discord
->>>>>>> b7096e01
+from autogpt_server.blocks import sample, reddit, text, ai, wikipedia, discord, open_weather_map
 from autogpt_server.data.block import Block
 
 AVAILABLE_BLOCKS = {
@@ -11,8 +6,4 @@
     for block in [v() for v in Block.__subclasses__()]
 }
 
-<<<<<<< HEAD
-__all__ = ["ai", "sample", "reddit", "text", "AVAILABLE_BLOCKS", "GetWikipediaSummary", "open_weather_map"]
-=======
-__all__ = ["ai", "sample", "reddit", "text", "AVAILABLE_BLOCKS", "wikipedia", "discord"]
->>>>>>> b7096e01
+__all__ = ["ai", "sample", "reddit", "text", "AVAILABLE_BLOCKS", "wikipedia", "discord", "open_weather_map"]