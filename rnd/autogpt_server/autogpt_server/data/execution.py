from collections import defaultdict
from datetime import datetime
from enum import Enum
from multiprocessing import Manager
from typing import Any

from prisma.models import (
    AgentGraphExecution,
    AgentNode,
    AgentNodeExecution,
    AgentNodeExecutionInputOutput,
)
from pydantic import BaseModel

from autogpt_server.util import json


class NodeExecution(BaseModel):
    graph_exec_id: str
    node_exec_id: str
    node_id: str
    data: dict[str, Any]


class ExecutionStatus(str, Enum):
    INCOMPLETE = "INCOMPLETE"
    QUEUED = "QUEUED"
    RUNNING = "RUNNING"
    COMPLETED = "COMPLETED"
    FAILED = "FAILED"


class ExecutionQueue:
    """
    Queue for managing the execution of agents.
    This will be shared between different processes
    """

    def __init__(self):
        self.queue = Manager().Queue()

    def add(self, execution: NodeExecution) -> NodeExecution:
        self.queue.put(execution)
        return execution

    def get(self) -> NodeExecution:
        return self.queue.get()

    def empty(self) -> bool:
        return self.queue.empty()


class ExecutionResult(BaseModel):
    graph_id: str
    graph_exec_id: str
    node_exec_id: str
    node_id: str
    status: ExecutionStatus
    input_data: dict[str, Any]  # 1 input pin should consume exactly 1 data.
    output_data: dict[str, list[Any]]  # but 1 output pin can produce multiple output.
    add_time: datetime
    queue_time: datetime | None
    start_time: datetime | None
    end_time: datetime | None

    @staticmethod
    def from_db(execution: AgentNodeExecution):
        input_data: dict[str, Any] = defaultdict()
        for data in execution.Input or []:
            input_data[data.name] = json.loads(data.data)

        output_data: dict[str, Any] = defaultdict(list)
        for data in execution.Output or []:
            output_data[data.name].append(json.loads(data.data))

        node: AgentNode | None = execution.AgentNode
        
        return ExecutionResult(
            graph_id=node.agentGraphId if node else "",
            graph_exec_id=execution.agentGraphExecutionId,
            node_exec_id=execution.id,
            node_id=execution.agentNodeId,
            status=ExecutionStatus(execution.executionStatus),
            input_data=input_data,
            output_data=output_data,
            add_time=execution.addedTime,
            queue_time=execution.queuedTime,
            start_time=execution.startedTime,
            end_time=execution.endedTime,
        )


# --------------------- Model functions --------------------- #


async def create_graph_execution(
    graph_id: str, node_ids: list[str], data: dict[str, Any]
) -> tuple[str, list[ExecutionResult]]:
    """
    Create a new AgentGraphExecution record.
    Returns:
        The id of the AgentGraphExecution and the list of ExecutionResult for each node.
    """
    result = await AgentGraphExecution.prisma().create(
        data={
            "agentGraphId": graph_id,
            "AgentNodeExecutions": {
                "create": [  # type: ignore
                    {
                        "agentNodeId": node_id,
                        "executionStatus": ExecutionStatus.INCOMPLETE,
                        "Input": {
                            "create": [
                                {"name": name, "data": json.dumps(data)}
                                for name, data in data.items()
                            ]
                        },
                    }
                    for node_id in node_ids
                ]
            },
        },
        include={"AgentNodeExecutions": True},
    )

    return result.id, [
        ExecutionResult.from_db(execution)
        for execution in result.AgentNodeExecutions or []
    ]


async def upsert_execution_input(
    node_id: str,
    graph_exec_id: str,
    input_name: str,
    data: Any,
) -> str:
    """
    Insert AgentNodeExecutionInputOutput record for as one of AgentNodeExecution.Input.
    If there is no AgentNodeExecution that has no `input_name` as input, create new one.

    Returns:
        The id of the created or existing AgentNodeExecution.
    """
    existing_execution = await AgentNodeExecution.prisma().find_first(
        where={  # type: ignore
            "agentNodeId": node_id,
            "agentGraphExecutionId": graph_exec_id,
            "Input": {"every": {"name": {"not": input_name}}},
        },
        order={"addedTime": "asc"},
    )
    json_data = json.dumps(data)

    if existing_execution:
        await AgentNodeExecutionInputOutput.prisma().create(
            data={
                "name": input_name,
                "data": json_data,
                "referencedByInputExecId": existing_execution.id,
            }
        )
        return existing_execution.id

    else:
        result = await AgentNodeExecution.prisma().create(
            data={
                "agentNodeId": node_id,
                "agentGraphExecutionId": graph_exec_id,
                "executionStatus": ExecutionStatus.INCOMPLETE,
                "Input": {"create": {"name": input_name, "data": json_data}},
            }
        )
        return result.id


async def upsert_execution_output(
    node_exec_id: str,
    output_name: str,
    output_data: Any,
) -> None:
    """
    Insert AgentNodeExecutionInputOutput record for as one of AgentNodeExecution.Output.
    """
    await AgentNodeExecutionInputOutput.prisma().create(
        data={
            "name": output_name,
            "data": json.dumps(output_data),
            "referencedByOutputExecId": node_exec_id,
        }
    )


async def update_execution_status(node_exec_id: str, status: ExecutionStatus) -> None:
    now = datetime.now()
    data = {
        **({"executionStatus": status}),
        **({"queuedTime": now} if status == ExecutionStatus.QUEUED else {}),
        **({"startedTime": now} if status == ExecutionStatus.RUNNING else {}),
        **({"endedTime": now} if status == ExecutionStatus.FAILED else {}),
        **({"endedTime": now} if status == ExecutionStatus.COMPLETED else {}),
    }

    res = await AgentNodeExecution.prisma().update(
        where={"id": node_exec_id},
        data=data,  # type: ignore
    )
    if not res:
        raise ValueError(f"Execution {node_exec_id} not found.")


async def get_executions(graph_exec_id: str) -> list[ExecutionResult]:
    executions = await AgentNodeExecution.prisma().find_many(
        where={"agentGraphExecutionId": graph_exec_id},
        include={"Input": True, "Output": True},
        order={"addedTime": "asc"},
    )
    res = [ExecutionResult.from_db(execution) for execution in executions]
    return res


async def get_execution_result(
    graph_exec_id: str, node_exec_id: str
) -> ExecutionResult:
    execution = await AgentNodeExecution.prisma().find_first_or_raise(
        where={"agentGraphExecutionId": graph_exec_id, "id": node_exec_id},
        include={"Input": True, "Output": True, "AgentNode": True},
        order={"addedTime": "asc"},
    )
    res = ExecutionResult.from_db(execution)
    return res


async def get_node_execution_input(node_exec_id: str) -> dict[str, Any]:
    """
    Get execution node input data from the previous node execution result.

    Returns:
        dictionary of input data, key is the input name, value is the input data.
    """
    execution = await AgentNodeExecution.prisma().find_unique_or_raise(
        where={"id": node_exec_id},
        include={
            "Input": True,
            "AgentNode": True,
        },
    )
    if not execution.AgentNode:
        raise ValueError(f"Node {execution.agentNodeId} not found.")

    exec_input = json.loads(execution.AgentNode.constantInput)
    for input_data in execution.Input or []:
        exec_input[input_data.name] = json.loads(input_data.data)

    return merge_execution_input(exec_input)


LIST_SPLIT = "_$_"
DICT_SPLIT = "_#_"
OBJC_SPLIT = "_@_"


def parse_execution_output(output: tuple[str, Any], name: str) -> Any | None:
    # Allow extracting partial output data by name.
    output_name, output_data = output

    if name == output_name:
        return output_data

    if name.startswith(f"{output_name}{LIST_SPLIT}"):
        index = int(name.split(LIST_SPLIT)[1])
        if not isinstance(output_data, list) or len(output_data) <= index:
            return None
        return output_data[int(name.split(LIST_SPLIT)[1])]

    if name.startswith(f"{output_name}{DICT_SPLIT}"):
        index = name.split(DICT_SPLIT)[1]
        if not isinstance(output_data, dict) or index not in output_data:
            return None
        return output_data[index]

    if name.startswith(f"{output_name}{OBJC_SPLIT}"):
        index = name.split(OBJC_SPLIT)[1]
        if isinstance(output_data, object) and hasattr(output_data, index):
            return getattr(output_data, index)
        return None

    return None


def merge_execution_input(data: dict[str, Any]) -> dict[str, Any]:
<<<<<<< HEAD
    list_input: list[Any] = []
=======
    # Merge all input with <input_name>_$_<index> into a single list.
    list_input = []
>>>>>>> b7a90ce7
    for key, value in data.items():
        if LIST_SPLIT not in key:
            continue
        name, index = key.split(LIST_SPLIT)
        if not index.isdigit():
            list_input.append((name, value, 0))
        else:
            list_input.append((name, value, int(index)))

    for name, value, _ in sorted(list_input, key=lambda x: x[2]):
        data[name] = data.get(name, [])
        data[name].append(value)

    # Merge all input with <input_name>_#_<index> into a single dict.
    for key, value in data.items():
        if DICT_SPLIT not in key:
            continue
        name, index = key.split(DICT_SPLIT)
        data[name] = data.get(name, {})
        data[name][index] = value

    # Merge all input with <input_name>_@_<index> into a single object.
    for key, value in data.items():
        if OBJC_SPLIT not in key:
            continue
        name, index = key.split(OBJC_SPLIT)
        if not isinstance(data[name], object):
            data[name] = type("Object", (object,), data[name])()
        setattr(data[name], index, value)

    return data<|MERGE_RESOLUTION|>--- conflicted
+++ resolved
@@ -289,12 +289,8 @@
 
 
 def merge_execution_input(data: dict[str, Any]) -> dict[str, Any]:
-<<<<<<< HEAD
+    # Merge all input with <input_name>_$_<index> into a single list.
     list_input: list[Any] = []
-=======
-    # Merge all input with <input_name>_$_<index> into a single list.
-    list_input = []
->>>>>>> b7a90ce7
     for key, value in data.items():
         if LIST_SPLIT not in key:
             continue
