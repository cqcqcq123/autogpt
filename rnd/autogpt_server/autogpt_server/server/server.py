--- conflicted
+++ resolved
@@ -5,11 +5,7 @@
 import uvicorn
 
 from contextlib import asynccontextmanager
-<<<<<<< HEAD
-from fastapi import APIRouter, FastAPI, HTTPException, WebSocket
-=======
-from fastapi import APIRouter, Body, FastAPI, HTTPException
->>>>>>> d5ab83aa
+from fastapi import APIRouter, Body, FastAPI, HTTPException, WebSocket
 
 from autogpt_server.data import db, execution, block
 from autogpt_server.data.graph import (
@@ -23,11 +19,8 @@
 from autogpt_server.util.data import get_frontend_path
 from autogpt_server.util.process import AppProcess
 from autogpt_server.util.service import get_service_client
-<<<<<<< HEAD
 from autogpt_server.server.routes import websocket_endpoint as ws_impl
-=======
 from autogpt_server.util.settings import Settings
->>>>>>> d5ab83aa
 
 
 class AgentServer(AppProcess):
@@ -96,8 +89,7 @@
             endpoint=self.update_schedule,
             methods=["PUT"],
         )
-<<<<<<< HEAD
-=======
+
         router.add_api_route(
             path="/settings",
             endpoint=self.update_configuration,
@@ -110,7 +102,6 @@
             name="example_files",
         )
 
->>>>>>> d5ab83aa
         app.include_router(router)
 
         @app.websocket("/ws")
@@ -183,10 +174,8 @@
 
     def get_execution_schedules(self, graph_id: str) -> dict[str, str]:
         execution_scheduler = self.execution_scheduler_client
-<<<<<<< HEAD
         return execution_scheduler.get_execution_schedules(graph_id)
-=======
-        return execution_scheduler.get_execution_schedules(graph_id)
+
 
     def update_configuration(
         self,
@@ -214,5 +203,4 @@
                 status_code=200,
             )
         except Exception as e:
-            raise HTTPException(status_code=400, detail=str(e))
->>>>>>> d5ab83aa
+            raise HTTPException(status_code=400, detail=str(e))