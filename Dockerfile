# Use an official Python base image from the Docker Hub
FROM python:3.11-slim
<<<<<<< HEAD
ENV PIP_NO_CACHE_DIR=yes
WORKDIR /app
COPY requirements.txt .
RUN pip install -r requirements.txt
COPY scripts/ .
COPY ai_settings.yaml .
COPY auto-gpt.json .
=======

# Set environment variables
ENV PIP_NO_CACHE_DIR=yes \
    PYTHONUNBUFFERED=1 \
    PYTHONDONTWRITEBYTECODE=1

# Create a non-root user and set permissions
RUN useradd --create-home appuser
WORKDIR /home/appuser
RUN chown appuser:appuser /home/appuser
USER appuser

# Copy the requirements.txt file and install the requirements
COPY --chown=appuser:appuser requirements.txt .
RUN pip install --no-cache-dir --user -r requirements.txt

# Copy the application files
COPY --chown=appuser:appuser scripts/ .

# Set the entrypoint
>>>>>>> 98efd264
ENTRYPOINT ["python", "main.py"]<|MERGE_RESOLUTION|>--- conflicted
+++ resolved
@@ -1,14 +1,7 @@
 # Use an official Python base image from the Docker Hub
 FROM python:3.11-slim
-<<<<<<< HEAD
-ENV PIP_NO_CACHE_DIR=yes
-WORKDIR /app
-COPY requirements.txt .
-RUN pip install -r requirements.txt
-COPY scripts/ .
-COPY ai_settings.yaml .
-COPY auto-gpt.json .
-=======
+
+
 
 # Set environment variables
 ENV PIP_NO_CACHE_DIR=yes \
@@ -25,9 +18,10 @@
 COPY --chown=appuser:appuser requirements.txt .
 RUN pip install --no-cache-dir --user -r requirements.txt
 
+COPY --chown=appuser:appuser auto-gpt.json .
+COPY --chown=appuser:appuser ai_settings.yaml .
 # Copy the application files
 COPY --chown=appuser:appuser scripts/ .
 
 # Set the entrypoint
->>>>>>> 98efd264
 ENTRYPOINT ["python", "main.py"]