--- conflicted
+++ resolved
@@ -6,12 +6,8 @@
 import yaml
 from pytest_mock import MockerFixture
 
-<<<<<<< HEAD
-from autogpt.agents.agent import Agent
-=======
-from autogpt.agent.agent import Agent
+from autogpt.agents import Agent
 from autogpt.config import AIConfig, Config, ConfigBuilder
->>>>>>> 5070cc32
 from autogpt.config.ai_config import AIConfig
 from autogpt.llm.api_manager import ApiManager
 from autogpt.logs import TypingConsoleHandler
