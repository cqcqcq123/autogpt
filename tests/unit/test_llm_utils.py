from unittest.mock import patch

import pytest
from openai import InvalidRequestError
from openai.error import APIError, RateLimitError

<<<<<<< HEAD
from autogpt.llm import utils as llm_utils
=======
from autogpt.llm import llm_utils
from autogpt.llm.llm_utils import check_model
>>>>>>> 360d5cd5


@pytest.fixture(params=[RateLimitError, APIError])
def error(request):
    if request.param == APIError:
        return request.param("Error", http_status=502)
    else:
        return request.param("Error")


def error_factory(error_instance, error_count, retry_count, warn_user=True):
    class RaisesError:
        def __init__(self):
            self.count = 0

        @llm_utils.retry_openai_api(
            num_retries=retry_count, backoff_base=0.001, warn_user=warn_user
        )
        def __call__(self):
            self.count += 1
            if self.count <= error_count:
                raise error_instance
            return self.count

    return RaisesError()


def test_retry_open_api_no_error(capsys):
    @llm_utils.retry_openai_api()
    def f():
        return 1

    result = f()
    assert result == 1

    output = capsys.readouterr()
    assert output.out == ""
    assert output.err == ""


@pytest.mark.parametrize(
    "error_count, retry_count, failure",
    [(2, 10, False), (2, 2, False), (10, 2, True), (3, 2, True), (1, 0, True)],
    ids=["passing", "passing_edge", "failing", "failing_edge", "failing_no_retries"],
)
def test_retry_open_api_passing(capsys, error, error_count, retry_count, failure):
    call_count = min(error_count, retry_count) + 1

    raises = error_factory(error, error_count, retry_count)
    if failure:
        with pytest.raises(type(error)):
            raises()
    else:
        result = raises()
        assert result == call_count

    assert raises.count == call_count

    output = capsys.readouterr()

    if error_count and retry_count:
        if type(error) == RateLimitError:
            assert "Reached rate limit, passing..." in output.out
            assert "Please double check" in output.out
        if type(error) == APIError:
            assert "API Bad gateway" in output.out
    else:
        assert output.out == ""


def test_retry_open_api_rate_limit_no_warn(capsys):
    error_count = 2
    retry_count = 10

    raises = error_factory(RateLimitError, error_count, retry_count, warn_user=False)
    result = raises()
    call_count = min(error_count, retry_count) + 1
    assert result == call_count
    assert raises.count == call_count

    output = capsys.readouterr()

    assert "Reached rate limit, passing..." in output.out
    assert "Please double check" not in output.out


def test_retry_openapi_other_api_error(capsys):
    error_count = 2
    retry_count = 10

    raises = error_factory(APIError("Error", http_status=500), error_count, retry_count)

    with pytest.raises(APIError):
        raises()
    call_count = 1
    assert raises.count == call_count

    output = capsys.readouterr()
<<<<<<< HEAD
    assert output.out == ""
=======
    assert output.out == ""


def test_chunked_tokens():
    text = "Auto-GPT is an experimental open-source application showcasing the capabilities of the GPT-4 language model"
    expected_output = [
        (
            13556,
            12279,
            2898,
            374,
            459,
            22772,
            1825,
            31874,
            3851,
            67908,
            279,
            17357,
            315,
            279,
            480,
            2898,
            12,
            19,
            4221,
            1646,
        )
    ]
    output = list(llm_utils.chunked_tokens(text, "cl100k_base", 8191))
    assert output == expected_output


def test_check_model(api_manager):
    """
    Test if check_model() returns original model when valid.
    Test if check_model() returns gpt-3.5-turbo when model is invalid.
    """
    with patch("openai.Model.list") as mock_list_models:
        # Test when correct model is returned
        mock_list_models.return_value = {"data": [{"id": "gpt-4"}]}
        result = check_model("gpt-4", "smart_llm_model")
        assert result == "gpt-4"

        # Reset api manager models
        api_manager.models = None

        # Test when incorrect model is returned
        mock_list_models.return_value = {"data": [{"id": "gpt-3.5-turbo"}]}
        result = check_model("gpt-4", "fast_llm_model")
        assert result == "gpt-3.5-turbo"

        # Reset api manager models
        api_manager.models = None
>>>>>>> 360d5cd5
<|MERGE_RESOLUTION|>--- conflicted
+++ resolved
@@ -1,15 +1,9 @@
 from unittest.mock import patch
 
 import pytest
-from openai import InvalidRequestError
 from openai.error import APIError, RateLimitError
 
-<<<<<<< HEAD
 from autogpt.llm import utils as llm_utils
-=======
-from autogpt.llm import llm_utils
-from autogpt.llm.llm_utils import check_model
->>>>>>> 360d5cd5
 
 
 @pytest.fixture(params=[RateLimitError, APIError])
@@ -108,40 +102,7 @@
     assert raises.count == call_count
 
     output = capsys.readouterr()
-<<<<<<< HEAD
     assert output.out == ""
-=======
-    assert output.out == ""
-
-
-def test_chunked_tokens():
-    text = "Auto-GPT is an experimental open-source application showcasing the capabilities of the GPT-4 language model"
-    expected_output = [
-        (
-            13556,
-            12279,
-            2898,
-            374,
-            459,
-            22772,
-            1825,
-            31874,
-            3851,
-            67908,
-            279,
-            17357,
-            315,
-            279,
-            480,
-            2898,
-            12,
-            19,
-            4221,
-            1646,
-        )
-    ]
-    output = list(llm_utils.chunked_tokens(text, "cl100k_base", 8191))
-    assert output == expected_output
 
 
 def test_check_model(api_manager):
@@ -152,7 +113,7 @@
     with patch("openai.Model.list") as mock_list_models:
         # Test when correct model is returned
         mock_list_models.return_value = {"data": [{"id": "gpt-4"}]}
-        result = check_model("gpt-4", "smart_llm_model")
+        result = llm_utils.check_model("gpt-4", "smart_llm_model")
         assert result == "gpt-4"
 
         # Reset api manager models
@@ -160,9 +121,8 @@
 
         # Test when incorrect model is returned
         mock_list_models.return_value = {"data": [{"id": "gpt-3.5-turbo"}]}
-        result = check_model("gpt-4", "fast_llm_model")
+        result = llm_utils.check_model("gpt-4", "fast_llm_model")
         assert result == "gpt-3.5-turbo"
 
         # Reset api manager models
-        api_manager.models = None
->>>>>>> 360d5cd5
+        api_manager.models = None