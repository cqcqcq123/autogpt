--- conflicted
+++ resolved
@@ -33,11 +33,7 @@
 
 
 def test_message_history_batch_summary(mocker, agent: Agent, config: Config):
-<<<<<<< HEAD
-    history = MessageHistory.for_model(agent.llm.name, agent=agent)
-=======
-    history = MessageHistory.for_model(agent.config.smart_llm, agent=agent)
->>>>>>> 050c52a0
+    history = MessageHistory(agent.llm, agent=agent)
     model = config.fast_llm
     message_tlength = 0
     message_count = 0
