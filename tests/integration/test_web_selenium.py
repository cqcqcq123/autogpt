import pytest
from pytest_mock import MockerFixture
<<<<<<< HEAD
from unittest.mock import patch, MagicMock
from autogpt.agent.agent import Agent
from autogpt.commands.web_selenium import browse_website, scrape_tags_with_selenium, scrape_images_with_selenium
=======

from autogpt.agents.agent import Agent
from autogpt.commands.web_selenium import browse_website
>>>>>>> c821b294


@pytest.mark.vcr
@pytest.mark.requires_openai_api_key
def test_browse_website(agent: Agent, patched_api_requestor: MockerFixture):
    url = "https://barrel-roll.com"
    question = "How to execute a barrel roll"

    response = browse_website(url, question, agent)
    assert "error" in response.lower()
    # Sanity check that the response is not too long
    assert len(response) < 200

@pytest.fixture
def mock_webdriver():
    mock = MagicMock()
    mock.execute_script.return_value = "<body></body>"
    return mock

@pytest.fixture
def mock_agent():
    return MagicMock()

@pytest.fixture
def mock_extraction_func():
    return MagicMock(return_value=MagicMock())

@pytest.fixture
def mock_formatting_func():
    return MagicMock(return_value=MagicMock())

def test_scrape_tags_with_selenium(mock_agent, 
                                       mock_extraction_func, mock_formatting_func):
    url = "http://test.com"
    result = scrape_tags_with_selenium(url, mock_agent, mock_extraction_func,
                                           mock_formatting_func)
    
    mock_webdriver.get.assert_called_once_with(url)
    mock_webdriver.execute_script.assert_called_once_with("return document.body.outerHTML;")
    mock_extraction_func.assert_called_once()
    mock_formatting_func.assert_called_once()

    assert result == mock_formatting_func.return_value
    
@pytest.mark.vcr
@pytest.mark.requires_openai_api_key 
def test_scrape_images_with_selenium(agent: Agent, patched_api_requestor: MockerFixture):
    url = "https://barrel-roll.com"
    question = "How to execute a barrel roll"

    response = scrape_images_with_selenium(url, agent)
    assert "Error" in response
    # Sanity check that the response is not too long
    assert len(response) < 200<|MERGE_RESOLUTION|>--- conflicted
+++ resolved
@@ -1,14 +1,8 @@
 import pytest
 from pytest_mock import MockerFixture
-<<<<<<< HEAD
-from unittest.mock import patch, MagicMock
-from autogpt.agent.agent import Agent
-from autogpt.commands.web_selenium import browse_website, scrape_tags_with_selenium, scrape_images_with_selenium
-=======
 
 from autogpt.agents.agent import Agent
 from autogpt.commands.web_selenium import browse_website
->>>>>>> c821b294
 
 
 @pytest.mark.vcr
@@ -20,46 +14,4 @@
     response = browse_website(url, question, agent)
     assert "error" in response.lower()
     # Sanity check that the response is not too long
-    assert len(response) < 200
-
-@pytest.fixture
-def mock_webdriver():
-    mock = MagicMock()
-    mock.execute_script.return_value = "<body></body>"
-    return mock
-
-@pytest.fixture
-def mock_agent():
-    return MagicMock()
-
-@pytest.fixture
-def mock_extraction_func():
-    return MagicMock(return_value=MagicMock())
-
-@pytest.fixture
-def mock_formatting_func():
-    return MagicMock(return_value=MagicMock())
-
-def test_scrape_tags_with_selenium(mock_agent, 
-                                       mock_extraction_func, mock_formatting_func):
-    url = "http://test.com"
-    result = scrape_tags_with_selenium(url, mock_agent, mock_extraction_func,
-                                           mock_formatting_func)
-    
-    mock_webdriver.get.assert_called_once_with(url)
-    mock_webdriver.execute_script.assert_called_once_with("return document.body.outerHTML;")
-    mock_extraction_func.assert_called_once()
-    mock_formatting_func.assert_called_once()
-
-    assert result == mock_formatting_func.return_value
-    
-@pytest.mark.vcr
-@pytest.mark.requires_openai_api_key 
-def test_scrape_images_with_selenium(agent: Agent, patched_api_requestor: MockerFixture):
-    url = "https://barrel-roll.com"
-    question = "How to execute a barrel roll"
-
-    response = scrape_images_with_selenium(url, agent)
-    assert "Error" in response
-    # Sanity check that the response is not too long
     assert len(response) < 200