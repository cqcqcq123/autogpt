import functools
import hashlib
from pathlib import Path

import pytest
from PIL import Image

from autogpt.commands.image_gen import generate_image, generate_image_with_sd_webui
from tests.utils import requires_api_key


@pytest.fixture(params=[256, 512, 1024])
def image_size(request):
    """Parametrize image size."""
    return request.param


@pytest.mark.xfail(
    reason="The image is too big to be put in a cassette for a CI pipeline. We're looking into a solution."
)
@requires_api_key("OPENAI_API_KEY")
def test_dalle(config, workspace, image_size, patched_api_requestor):
    """Test DALL-E image generation."""
    generate_and_validate(
        config,
        workspace,
        image_provider="dalle",
        image_size=image_size,
    )


@pytest.mark.xfail(
    reason="The image is too big to be put in a cassette for a CI pipeline. We're looking into a solution."
)
@requires_api_key("HUGGINGFACE_API_TOKEN")
@pytest.mark.parametrize(
    "image_model",
    ["CompVis/stable-diffusion-v1-4", "stabilityai/stable-diffusion-2-1"],
)
def test_huggingface(config, workspace, image_size, image_model):
    """Test HuggingFace image generation."""
    generate_and_validate(
        config,
        workspace,
        image_provider="huggingface",
        image_size=image_size,
        hugging_face_image_model=image_model,
    )


@pytest.mark.skip(reason="External SD WebUI may not be available.")
def test_sd_webui(config, workspace, image_size):
    """Test SD WebUI image generation."""
    generate_and_validate(
        config,
        workspace,
        image_provider="sdwebui",
        image_size=image_size,
    )


@pytest.mark.skip(reason="External SD WebUI may not be available.")
def test_sd_webui_negative_prompt(config, workspace, image_size):
    gen_image = functools.partial(
        generate_image_with_sd_webui,
        prompt="astronaut riding a horse",
        size=image_size,
        extra={"seed": 123},
    )

    # Generate an image with a negative prompt
    image_path = lst(gen_image(negative_prompt="horse", filename="negative.jpg"))
    with Image.open(image_path) as img:
        neg_image_hash = hashlib.md5(img.tobytes()).hexdigest()

    # Generate an image without a negative prompt
    image_path = lst(gen_image(filename="positive.jpg"))
    with Image.open(image_path) as img:
        image_hash = hashlib.md5(img.tobytes()).hexdigest()

    assert image_hash != neg_image_hash


def lst(txt):
    """Extract the file path from the output of `generate_image()`"""
<<<<<<< HEAD
    return Path(txt.split(":", 1)[1].strip())
=======
    return Path(txt.split(":", maxsplit=1)[1].strip())
>>>>>>> de6b8ee9


def generate_and_validate(
    config,
    workspace,
    image_size,
    image_provider,
    hugging_face_image_model=None,
    **kwargs,
):
    """Generate an image and validate the output."""
    config.image_provider = image_provider
    config.huggingface_image_model = hugging_face_image_model
    prompt = "astronaut riding a horse"

    image_path = lst(generate_image(prompt, image_size, **kwargs))
    assert image_path.exists()
    with Image.open(image_path) as img:
        assert img.size == (image_size, image_size)<|MERGE_RESOLUTION|>--- conflicted
+++ resolved
@@ -83,11 +83,7 @@
 
 def lst(txt):
     """Extract the file path from the output of `generate_image()`"""
-<<<<<<< HEAD
-    return Path(txt.split(":", 1)[1].strip())
-=======
     return Path(txt.split(":", maxsplit=1)[1].strip())
->>>>>>> de6b8ee9
 
 
 def generate_and_validate(
