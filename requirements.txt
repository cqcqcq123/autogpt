beautifulsoup4
colorama==0.4.6
openai==0.27.2
playsound==1.2.2
python-dotenv==1.0.0
pyyaml==6.0
readability-lxml==0.8.1
requests
tiktoken==0.3.3
gTTS==2.3.1
docker
duckduckgo-search
google-api-python-client #(https://developers.google.com/custom-search/v1/overview)
pinecone-client==2.2.1
redis
orjson
Pillow
selenium
webdriver-manager
jsonschema
tweepy
<<<<<<< HEAD
zarr
scikit-learn
=======
click
>>>>>>> 89539d0c

##Dev
coverage
flake8
numpy
pre-commit
black
sourcery
isort
gitpython==3.1.31

# Items below this point will not be included in the Docker Image

# Testing dependencies
pytest
asynctest
pytest-asyncio
pytest-benchmark
pytest-cov
pytest-integration
pytest-mock<|MERGE_RESOLUTION|>--- conflicted
+++ resolved
@@ -19,12 +19,9 @@
 webdriver-manager
 jsonschema
 tweepy
-<<<<<<< HEAD
 zarr
 scikit-learn
-=======
 click
->>>>>>> 89539d0c
 
 ##Dev
 coverage
