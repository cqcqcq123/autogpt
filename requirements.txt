beautifulsoup4
colorama==0.4.6
openai==0.27.2
playsound==1.2.2
python-dotenv==1.0.0
pyyaml==6.0
readability-lxml==0.8.1
requests
tiktoken==0.3.3
gTTS==2.3.1
docker
duckduckgo-search
google-api-python-client #(https://developers.google.com/custom-search/v1/overview)
pinecone-client==2.2.1
redis
orjson
Pillow
selenium
webdriver-manager
jsonschema
tweepy
click

##Dev
coverage
flake8
numpy
pre-commit
black
sourcery
isort
gitpython==3.1.31

# Items below this point will not be included in the Docker Image

# Testing dependencies
pytest
<<<<<<< HEAD
pytest-mock
tweepy
pyobjc
=======
asynctest
pytest-asyncio
pytest-benchmark
pytest-cov
pytest-integration
pytest-mock
>>>>>>> 0d7ab414
<|MERGE_RESOLUTION|>--- conflicted
+++ resolved
@@ -35,15 +35,10 @@
 
 # Testing dependencies
 pytest
-<<<<<<< HEAD
-pytest-mock
-tweepy
-pyobjc
-=======
 asynctest
 pytest-asyncio
 pytest-benchmark
 pytest-cov
 pytest-integration
 pytest-mock
->>>>>>> 0d7ab414
+pyobjc