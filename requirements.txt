beautifulsoup4
colorama==0.4.6
openai==0.27.2
playsound==1.2.2
python-dotenv==1.0.0
pyyaml==6.0
readability-lxml==0.8.1
requests
tiktoken==0.3.3
gTTS==2.3.1
docker
duckduckgo-search
google-api-python-client #(https://developers.google.com/custom-search/v1/overview)
pinecone-client==2.2.1
redis
orjson
Pillow
<<<<<<< HEAD
fastapi
uvicorn
=======
coverage
flake8
>>>>>>> 079daf72
<|MERGE_RESOLUTION|>--- conflicted
+++ resolved
@@ -15,10 +15,7 @@
 redis
 orjson
 Pillow
-<<<<<<< HEAD
-fastapi
-uvicorn
-=======
 coverage
 flake8
->>>>>>> 079daf72
+fastapi
+uvicorn